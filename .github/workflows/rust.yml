name: CI

on:
  pull_request:

env:
  # https://doc.rust-lang.org/cargo/reference/profiles.html#release
  RUSTFLAGS: -Coverflow-checks=y -Cdebug-assertions=y
  # https://doc.rust-lang.org/cargo/reference/profiles.html#incremental
  CARGO_INCREMENTAL: 1
  # https://nexte.st/book/pre-built-binaries.html#using-nextest-in-github-actions
  CARGO_TERM_COLOR: always
  RUST_MIN_STACK: 31457280
  # 30 MB of stack for Keccak tests

jobs:
  run_mdbook:
    name: Building MDBook
    runs-on: ubuntu-latest
    strategy:
      matrix:
        rust_toolchain_version: ["1.72"]
    steps:
      - name: Checkout PR
        uses: actions/checkout@v4.1.1

      - name: Setup Rust toolchain ${{ matrix.rust_toolchain_version }}
        run:
          |
            curl --proto '=https' --tlsv1.2 -sSf -o rustup-init \
            https://static.rust-lang.org/rustup/dist/x86_64-unknown-linux-gnu/rustup-init
            chmod +x ./rustup-init
            ./rustup-init -y --default-toolchain "${{ matrix.rust_toolchain_version }}" --profile default
            rm ./rustup-init
            echo "$HOME/.cargo/bin" >> $GITHUB_PATH
            # overwriting default rust-toolchain
            echo ${{ matrix.rust_toolchain_version }} > rust-toolchain

      - name: Build the mdbook
        run: |
          cd book
          make deps
          make build

  run_formatting:
    name: Formatting
    runs-on: ubuntu-latest
    strategy:
      matrix:
        rust_toolchain_version: ["nightly"]
    steps:
      - name: Checkout PR
        uses: actions/checkout@v4.1.1

      - name: Setup Rust toolchain ${{ matrix.rust_toolchain_version }}
        run:
          |
            curl --proto '=https' --tlsv1.2 -sSf -o rustup-init \
            https://static.rust-lang.org/rustup/dist/x86_64-unknown-linux-gnu/rustup-init
            chmod +x ./rustup-init
            ./rustup-init -y --default-toolchain "${{ matrix.rust_toolchain_version }}" --profile default
            rm ./rustup-init
            echo "$HOME/.cargo/bin" >> $GITHUB_PATH
            # overwriting default rust-toolchain
            echo ${{ matrix.rust_toolchain_version }} > rust-toolchain

      - name: Run cargo fmt
        run: |
          cargo fmt -- --check

  run_checks:
    strategy:
      matrix:
        # FIXME: use the latest version of cargo nextest when we get rid of 1.71
        # and 1.72
        rust_toolchain_version: ["1.71", "1.72", "1.73", "1.74"]
        # FIXME: currently not available for 5.0.0.
        # It might be related to boxroot dependency, and we would need to bump
        # up the ocaml-rs dependency
        ocaml_version: ["4.14"]

    runs-on: ubuntu-latest
    name: Run some basic checks and tests
    steps:
      - name: Checkout PR
        uses: actions/checkout@v4.1.1

      # as action-rs does not seem to be maintained anymore, building from
      # scratch the environment using rustup
      - name: Setup Rust toolchain ${{ matrix.rust_toolchain_version }}
        run:
          |
            curl --proto '=https' --tlsv1.2 -sSf -o rustup-init \
            https://static.rust-lang.org/rustup/dist/x86_64-unknown-linux-gnu/rustup-init
            chmod +x ./rustup-init
            ./rustup-init -y --default-toolchain "${{ matrix.rust_toolchain_version }}" --profile default
            rm ./rustup-init
            echo "$HOME/.cargo/bin" >> $GITHUB_PATH
            # overwriting default rust-toolchain
            echo ${{ matrix.rust_toolchain_version }} > rust-toolchain

      - name: Setup OCaml ${{ matrix.ocaml_version }}
        uses: ocaml/setup-ocaml@v2
        with:
          ocaml-compiler: ${{ matrix.ocaml_version }}
          # https://github.com/ocaml/setup-ocaml/issues/211#issuecomment-1058882386
          # disable-cache: true

      - name: Install markdownlint
        run: |
          # FIXME: 0.39.0 makes the CI fail
          npm install -g markdownlint-cli@0.38.0

      #
      # Doc & Spec
      #

      - name: Install cargo-spec for specifications
        run: |
          eval $(opam env)
          cargo install --locked cargo-spec

      - name: Build the kimchi specification
        run: |
          cd book/specifications/kimchi
          make build

      - name: Build the polynomial commitment specification
        run: |
          cd book/specifications/poly-commitment
          make build

      - name: Check that up-to-date specification is checked in
        run: |
          git diff --exit-code ":(exclude)rust-toolchain"

      - name: Build cargo docs
        run: |
          eval $(opam env)
          RUSTDOCFLAGS="-D warnings" cargo doc --all-features --no-deps

      #
      # Coding guidelines
      #


      - name: Lint (clippy)
        run: |
          eval $(opam env)
          cargo clippy --all-features --all-targets --tests -- -W clippy::all -D warnings

      #
      # Build
      #

      - name: Ensure that everything builds
        run: |
          eval $(opam env)
          cargo build --release --all-targets --all-features

      #
      # Tests
      #

      # https://nexte.st/book/pre-built-binaries.html#using-nextest-in-github-actions
      - name: Install nextest 0.9.67
        run: |
          eval $(opam env)
          # FIXME: update to 0.9.68 when we get rid of 1.71 and 1.72.
          cargo install cargo-nextest@=0.9.67 --locked

      # Completeness tests take a lot of CPU/RAM. It happened in the past that
      # the CI was failing only on some of them, even though they were correct
      # FIXME: run the completeness tests
      - name: Test everything, except tests related to completeness
        run: |
          eval $(opam env)
<<<<<<< HEAD
          cargo nextest run --all-features --release --profile ci
=======
          cargo nextest run --all-features --release --profile ci -E "not test(completeness)"
>>>>>>> 6be9834b

      - name: Doc tests
        run: |
          eval $(opam env)
          cargo test --all-features --release --doc<|MERGE_RESOLUTION|>--- conflicted
+++ resolved
@@ -169,17 +169,10 @@
           # FIXME: update to 0.9.68 when we get rid of 1.71 and 1.72.
           cargo install cargo-nextest@=0.9.67 --locked
 
-      # Completeness tests take a lot of CPU/RAM. It happened in the past that
-      # the CI was failing only on some of them, even though they were correct
-      # FIXME: run the completeness tests
-      - name: Test everything, except tests related to completeness
+      - name: Test everything
         run: |
           eval $(opam env)
-<<<<<<< HEAD
           cargo nextest run --all-features --release --profile ci
-=======
-          cargo nextest run --all-features --release --profile ci -E "not test(completeness)"
->>>>>>> 6be9834b
 
       - name: Doc tests
         run: |
