/*****************************************************************************************************************

This source file implements Plonk constraint gate primitive.

*****************************************************************************************************************/

use crate::domains::EvaluationDomains;
use crate::{nolookup::constraints::ConstraintSystem, wires::*};
use ark_ff::bytes::ToBytes;
use ark_ff::{FftField, Field};
use ark_poly::{Evaluations as E, Radix2EvaluationDomain as D};
use num_traits::cast::ToPrimitive;
use serde::{Deserialize, Serialize};
use serde_with::serde_as;
use std::collections::{HashMap, HashSet};
use std::io::{Result as IoResult, Write};

/// A row accessible from a given row, corresponds to the fact that we open all polynomials
/// at `zeta` **and** `omega * zeta`.
#[repr(C)]
#[derive(Clone, Copy, Debug, PartialEq, Eq, Hash, PartialOrd, Ord, Serialize, Deserialize)]
#[cfg_attr(
    feature = "ocaml_types",
    derive(ocaml::IntoValue, ocaml::FromValue, ocaml_gen::Enum)
)]
#[cfg_attr(
    feature = "wasm_types",
    wasm_bindgen::prelude::wasm_bindgen
)]
#[cfg_attr(test, derive(proptest_derive::Arbitrary))]
pub enum CurrOrNext {
    Curr,
    Next,
}

impl CurrOrNext {
    /// Compute the offset corresponding to the `CurrOrNext` value.
    /// - `Curr.shift() == 0`
    /// - `Next.shift() == 1`
    pub fn shift(&self) -> usize {
        match self {
            CurrOrNext::Curr => 0,
            CurrOrNext::Next => 1,
        }
    }
}

/// A position in the circuit relative to a given row.
#[derive(Clone, Copy, Debug, Serialize, Deserialize)]
pub struct LocalPosition {
    pub row: CurrOrNext,
    pub column: usize,
}

/// Look up a single value in a lookup table. The value may be computed as a linear
/// combination of locally-accessible cells.
#[derive(Clone, Serialize, Deserialize)]
pub struct SingleLookup<F> {
    table_id: usize,
    // Linear combination of local-positions
    pub value: Vec<(F, LocalPosition)>,
}

/// Let's say we want to do a lookup in a "vector-valued" table `T: Vec<[F; n]>` (here I
/// am using `[F; n]` to model a vector of length `n`).
///
/// For `i < n`, define `T_i := T.map(|t| t[i]).collect()`. In other words, the table
/// obtained by taking the `ith` entry of each element of `T`.
///
/// In the lookup argument, we perform lookups in `T` by sampling a random challenge
/// `joint_combiner`, and computing a "combined" lookup table `sum_{i < n} joint_combiner^i T_i`.
///
/// To check a vector's membership in this lookup table, we combine the values in that vector
/// analogously using `joint_combiner`.
///
/// This function computes that combined value.
pub fn combine_table_entry<'a, F: Field, I: DoubleEndedIterator<Item = &'a F>>(
    joint_combiner: F,
    v: I,
) -> F {
    v.rev().fold(F::zero(), |acc, x| joint_combiner * acc + x)
}

impl<F: Field> SingleLookup<F> {
    /// Evaluate the linear combination specifying the lookup value to a field element.
    pub fn evaluate<G: Fn(LocalPosition) -> F>(&self, eval: G) -> F {
        self.value
            .iter()
            .fold(F::zero(), |acc, (c, p)| acc + *c * eval(*p))
    }
}

/// A spec for checking that the given vector belongs to a vector-valued lookup table.
#[derive(Clone, Serialize, Deserialize)]
pub struct JointLookup<F> {
    pub entry: Vec<SingleLookup<F>>,
}

impl<F: Field> JointLookup<F> {
    // TODO: Support multiple tables
    /// Evaluate the combined value of a joint-lookup.
    pub fn evaluate<G: Fn(LocalPosition) -> F>(&self, joint_combiner: F, eval: &G) -> F {
        let mut res = F::zero();
        let mut c = F::one();
        for s in self.entry.iter() {
            res += c * s.evaluate(eval);
            c *= joint_combiner;
        }
        res
    }
}

#[repr(C)]
#[derive(
    Clone,
    Copy,
    Debug,
    PartialEq,
    FromPrimitive,
    ToPrimitive,
    Serialize,
    Deserialize,
    Eq,
    Hash,
    PartialOrd,
    Ord,
)]
#[cfg_attr(
    feature = "ocaml_types",
    derive(ocaml::IntoValue, ocaml::FromValue, ocaml_gen::Enum)
)]
#[cfg_attr(
    feature = "wasm_types",
    wasm_bindgen::prelude::wasm_bindgen
)]
#[cfg_attr(test, derive(proptest_derive::Arbitrary))]
pub enum GateType {
    /// Zero gate
    Zero = 0,
<<<<<<< HEAD
    /// generic arithmetic gate
    Generic = 1,
=======
    /// Generic arithmetic gate
    Generic,
>>>>>>> e7b57069
    /// Poseidon permutation gate
    Poseidon = 2,
    /// Complete EC addition in Affine form
    CompleteAdd = 3,
    /// EC variable base scalar multiplication
<<<<<<< HEAD
    Vbmul = 4,
    /// EC variable base scalar multiplication with group endomorphim optimization
    Endomul = 5,
    /// Gate for computing the scalar corresponding to an endoscaling
    EndomulScalar = 6,
=======
    VarBaseMul,
    /// EC variable base scalar multiplication with group endomorphim optimization
    EndoMul,
    /// Gate for computing the scalar corresponding to an endoscaling
    EndoMulScalar,
>>>>>>> e7b57069
    /// ChaCha
    ChaCha0 = 7,
    ChaCha1 = 8,
    ChaCha2 = 9,
    ChaChaFinal = 10,
}

/// Describes the desired lookup configuration.
#[derive(Clone, Serialize, Deserialize)]
pub struct LookupInfo<F> {
    /// A single lookup constraint is a vector of lookup constraints to be applied at a row.
    /// This is a vector of all the kinds of lookup constraints in this configuration.
    pub kinds: Vec<Vec<JointLookup<F>>>,
    /// A map from the kind of gate (and whether it is the current row or next row) to the lookup
    /// constraint (given as an index into `kinds`) that should be applied there, if any.
    pub kinds_map: HashMap<(GateType, CurrOrNext), usize>,
    /// The maximum length of an element of `kinds`. This can be computed from `kinds`.
    pub max_per_row: usize,
    /// The maximum joint size of any joint lookup in a constraint in `kinds`. This can be computed from `kinds`.
    pub max_joint_size: usize,
    /// An empty vector.
    empty: Vec<JointLookup<F>>,
}

fn lookup_kinds<F: Field>() -> Vec<Vec<JointLookup<F>>> {
    GateType::lookup_kinds()
        .into_iter()
        .map(|(x, _)| x)
        .collect()
}

fn max_lookups_per_row<F>(kinds: &[Vec<JointLookup<F>>]) -> usize {
    kinds.iter().fold(0, |acc, x| std::cmp::max(x.len(), acc))
}

/// Specifies whether a constraint system uses joint lookups. Used to make sure we
/// squeeze the challenge `joint_combiner` when needed, and not when not needed.
#[derive(Copy, Clone, Debug, Serialize, Deserialize)]
pub enum LookupsUsed {
    Single,
    Joint,
}

impl<F: FftField> LookupInfo<F> {
    /// Create the default lookup configuration.
    pub fn create() -> Self {
        let kinds = lookup_kinds::<F>();
        let max_per_row = max_lookups_per_row(&kinds);
        LookupInfo {
            max_joint_size: kinds.iter().fold(0, |acc0, v| {
                v.iter()
                    .fold(acc0, |acc, j| std::cmp::max(acc, j.entry.len()))
            }),

            kinds_map: GateType::lookup_kinds_map::<F>(),
            kinds,
            max_per_row,
            empty: vec![],
        }
    }

    /// Check what kind of lookups, if any, are used by this circuit.
    pub fn lookup_used(&self, gates: &[CircuitGate<F>]) -> Option<LookupsUsed> {
        let mut lookups_used = None;
        for g in gates.iter() {
            let typ = g.typ;

            for r in &[CurrOrNext::Curr, CurrOrNext::Next] {
                if let Some(v) = self.kinds_map.get(&(typ, *r)) {
                    if !self.kinds[*v].is_empty() {
                        return Some(LookupsUsed::Joint);
                    } else {
                        lookups_used = Some(LookupsUsed::Single);
                    }
                }
            }
        }
        lookups_used
    }

    /// Each entry in `kinds` has a corresponding selector polynomial that controls whether that
    /// lookup kind should be enforced at a given row. This computes those selector polynomials.
    pub fn selector_polynomials(
        &self,
        domain: EvaluationDomains<F>,
        gates: &[CircuitGate<F>],
    ) -> Vec<E<F, D<F>>> {
        let n = domain.d1.size as usize;
        let mut res: Vec<_> = self.kinds.iter().map(|_| vec![F::zero(); n]).collect();

        // TODO: is take(n) useful here? I don't see why we need this
        for (i, gate) in gates.iter().enumerate().take(n) {
            let typ = gate.typ;

            if let Some(v) = self.kinds_map.get(&(typ, CurrOrNext::Curr)) {
                res[*v][i] = F::one();
            }
            if let Some(v) = self.kinds_map.get(&(typ, CurrOrNext::Next)) {
                res[*v][i + 1] = F::one();
            }
        }

        // Actually, don't need to evaluate over domain 8 here.
        // TODO: so why do it :D?
        res.into_iter()
            .map(|v| {
                E::<F, D<F>>::from_vec_and_domain(v, domain.d1)
                    .interpolate()
                    .evaluate_over_domain(domain.d8)
            })
            .collect()
    }

    /// For each row in the circuit, which lookup-constraints should be enforced at that row.
    pub fn by_row<'a>(&'a self, gates: &[CircuitGate<F>]) -> Vec<&'a Vec<JointLookup<F>>> {
        let mut kinds = vec![&self.empty; gates.len() + 1];
        for i in 0..gates.len() {
            let typ = gates[i].typ;

            if let Some(v) = self.kinds_map.get(&(typ, CurrOrNext::Curr)) {
                kinds[i] = &self.kinds[*v];
            }
            if let Some(v) = self.kinds_map.get(&(typ, CurrOrNext::Next)) {
                kinds[i + 1] = &self.kinds[*v];
            }
        }
        kinds
    }
}

impl GateType {
    /// Which lookup-patterns should be applied on which rows.
    /// Currently there is only the lookup pattern used in the ChaCha rows, and it
    /// is applied to each ChaCha row and its successor.
    ///
    /// See circuits/kimchi/src/polynomials/chacha.rs for an explanation of
    /// how these work.
    #[allow(clippy::type_complexity)]
    pub fn lookup_kinds<F: Field>() -> Vec<(Vec<JointLookup<F>>, HashSet<(GateType, CurrOrNext)>)> {
        let curr_row = |column| LocalPosition {
            row: CurrOrNext::Curr,
            column,
        };
        let chacha_pattern = (0..4)
            .map(|i| {
                // each row represents an XOR operation
                // where l XOR r = o
                //
                // 0 1 2 3 4 5 6 7 8 9 10 11 12 13 14
                // - - - l - - - r - - -  o  -  -  -
                // - - - - l - - - r - -  -  o  -  -
                // - - - - - l - - - r -  -  -  o  -
                // - - - - - - l - - - r  -  -  -  o
                let left = curr_row(3 + i);
                let right = curr_row(7 + i);
                let output = curr_row(11 + i);
                let l = |loc: LocalPosition| SingleLookup {
                    table_id: 0,
                    value: vec![(F::one(), loc)],
                };
                JointLookup {
                    entry: vec![l(left), l(right), l(output)],
                }
            })
            .collect();

        let mut chacha_where = HashSet::new();
        use CurrOrNext::*;
        use GateType::*;

        for g in &[ChaCha0, ChaCha1, ChaCha2] {
            for r in &[Curr, Next] {
                chacha_where.insert((*g, *r));
            }
        }

        let one_half = F::from(2u64).inverse().unwrap();
        let neg_one_half = -one_half;
        let chacha_final_pattern = (0..4)
            .map(|i| {
                let nybble = curr_row(1 + i);
                let low_bit = curr_row(5 + i);
                // Check
                // XOR((nybble - low_bit)/2, (nybble - low_bit)/2) = 0.
                let x = SingleLookup {
                    table_id: 0,
                    value: vec![(one_half, nybble), (neg_one_half, low_bit)],
                };
                JointLookup {
                    entry: vec![
                        x.clone(),
                        x,
                        SingleLookup {
                            table_id: 0,
                            value: vec![],
                        },
                    ],
                }
            })
            .collect();

        let mut chacha_final_where = HashSet::new();
        for r in &[Curr, Next] {
            chacha_final_where.insert((ChaChaFinal, *r));
        }

        vec![
            (chacha_pattern, chacha_where),
            (chacha_final_pattern, chacha_final_where),
        ]
    }

    pub fn lookup_kinds_map<F: Field>() -> HashMap<(GateType, CurrOrNext), usize> {
        let mut res = HashMap::new();
        let lookup_kinds = Self::lookup_kinds::<F>();
        for (i, (_, locs)) in lookup_kinds.into_iter().enumerate() {
            for (g, r) in locs {
                if let std::collections::hash_map::Entry::Vacant(e) = res.entry((g, r)) {
                    e.insert(i);
                } else {
                    panic!("Multiple lookup patterns asserted on same row.")
                }
            }
        }
        res
    }
}

#[serde_as]
#[derive(Clone, Debug, Serialize, Deserialize)]
pub struct CircuitGate<F: FftField> {
    /// type of the gate
    pub typ: GateType,
    /// gate wires
    pub wires: GateWires,
    /// constraints vector
    // TODO: rename
    #[serde_as(as = "Vec<o1_utils::serialization::SerdeAs>")]
    pub c: Vec<F>,
}

impl<F: FftField> ToBytes for CircuitGate<F> {
    #[inline]
    fn write<W: Write>(&self, mut w: W) -> IoResult<()> {
        let typ: u8 = ToPrimitive::to_u8(&self.typ).unwrap();
        typ.write(&mut w)?;
        for i in 0..COLUMNS {
            self.wires[i].write(&mut w)?
        }

        (self.c.len() as u8).write(&mut w)?;
        for x in self.c.iter() {
            x.write(&mut w)?;
        }
        Ok(())
    }
}

impl<F: FftField> CircuitGate<F> {
    /// this function creates "empty" circuit gate
    pub fn zero(wires: GateWires) -> Self {
        CircuitGate {
            typ: GateType::Zero,
            c: Vec::new(),
            wires,
        }
    }

    /// This function verifies the consistency of the wire
    /// assignements (witness) against the constraints
    pub fn verify(
        &self,
        row: usize,
        witness: &[Vec<F>; COLUMNS],
        cs: &ConstraintSystem<F>,
    ) -> Result<(), String> {
        use GateType::*;
        match self.typ {
            Zero => Ok(()),
            Generic => self.verify_generic(row, witness),
            Poseidon => self.verify_poseidon(row, witness, cs),
            CompleteAdd => self.verify_complete_add(row, witness),
            VarBaseMul => self.verify_vbmul(row, witness),
            EndoMul => self.verify_endomul(row, witness, cs),
            EndoMulScalar => self.verify_endomul_scalar(row, witness, cs),
            ChaCha0 | ChaCha1 | ChaCha2 | ChaChaFinal => panic!("todo"),
        }
    }
}

#[cfg(feature = "ocaml_types")]
pub mod caml {
    use super::*;
    use crate::wires::caml::CamlWire;
    use itertools::Itertools;
    use std::convert::TryInto;

    #[derive(ocaml::IntoValue, ocaml::FromValue, ocaml_gen::Struct)]
    pub struct CamlCircuitGate<F> {
        pub typ: GateType,
        pub wires: (
            CamlWire,
            CamlWire,
            CamlWire,
            CamlWire,
            CamlWire,
            CamlWire,
            CamlWire,
        ),
        pub c: Vec<F>,
    }

    impl<F, CamlF> From<CircuitGate<F>> for CamlCircuitGate<CamlF>
    where
        CamlF: From<F>,
        F: FftField,
    {
        fn from(cg: CircuitGate<F>) -> Self {
            Self {
                typ: cg.typ,
                wires: array_to_tuple(cg.wires),
                c: cg.c.into_iter().map(Into::into).collect(),
            }
        }
    }

    impl<F, CamlF> From<&CircuitGate<F>> for CamlCircuitGate<CamlF>
    where
        CamlF: From<F>,
        F: FftField,
    {
        fn from(cg: &CircuitGate<F>) -> Self {
            Self {
                typ: cg.typ,
                wires: array_to_tuple(cg.wires),
                c: cg.c.clone().into_iter().map(Into::into).collect(),
            }
        }
    }

    impl<F, CamlF> From<CamlCircuitGate<CamlF>> for CircuitGate<F>
    where
        F: From<CamlF>,
        F: FftField,
    {
        fn from(ccg: CamlCircuitGate<CamlF>) -> Self {
            Self {
                typ: ccg.typ,
                wires: tuple_to_array(ccg.wires),
                c: ccg.c.into_iter().map(Into::into).collect(),
            }
        }
    }

    /// helper to convert array to tuple (OCaml doesn't have fixed-size arrays)
    fn array_to_tuple<T1, T2>(a: [T1; PERMUTS]) -> (T2, T2, T2, T2, T2, T2, T2)
    where
        T1: Clone,
        T2: From<T1>,
    {
        a.into_iter()
            .map(Into::into)
            .next_tuple()
            .expect("bug in array_to_tuple")
    }

    /// helper to convert tuple to array (OCaml doesn't have fixed-size arrays)
    fn tuple_to_array<T1, T2>(a: (T1, T1, T1, T1, T1, T1, T1)) -> [T2; PERMUTS]
    where
        T2: From<T1>,
    {
        [
            a.0.into(),
            a.1.into(),
            a.2.into(),
            a.3.into(),
            a.4.into(),
            a.5.into(),
            a.6.into(),
        ]
    }
}

//
// Tests
//

#[cfg(any(test, feature = "testing"))]
mod tests {
    use super::*;
    use ark_ff::UniformRand as _;
    use mina_curves::pasta::Fp;
    use proptest::prelude::*;
    use rand::SeedableRng as _;

    // TODO: move to mina-curves
    prop_compose! {
        pub fn arb_fp()(seed: [u8; 32]) -> Fp {
            let rng = &mut rand::rngs::StdRng::from_seed(seed);
            Fp::rand(rng)
        }
    }

    prop_compose! {
        fn arb_fp_vec(max: usize)(seed: [u8; 32], num in 0..max) -> Vec<Fp> {
            let rng = &mut rand::rngs::StdRng::from_seed(seed);
            let mut v = vec![];
            for _ in 0..num {
                v.push(Fp::rand(rng))
            }
            v
        }
    }

    prop_compose! {
        fn arb_circuit_gate()(typ: GateType, wires: GateWires, c in arb_fp_vec(25)) -> CircuitGate<Fp> {
            CircuitGate {
                typ,
                wires,
                c,
            }
        }
    }

    proptest! {
        #[test]
        fn test_gate_serialization(cg in arb_circuit_gate()) {
            let encoded = rmp_serde::to_vec(&cg).unwrap();
            let decoded: CircuitGate<Fp> = rmp_serde::from_read_ref(&encoded).unwrap();
<<<<<<< HEAD
            prop_assert_eq!(cg.row, decoded.row);
=======

            println!("decoded gate: {:?}", decoded);
>>>>>>> e7b57069
            prop_assert_eq!(cg.typ, decoded.typ);
            for i in 0..PERMUTS {
                prop_assert_eq!(cg.wires[i], decoded.wires[i]);
            }
            prop_assert_eq!(cg.c, decoded.c);
        }
    }
}<|MERGE_RESOLUTION|>--- conflicted
+++ resolved
@@ -23,10 +23,7 @@
     feature = "ocaml_types",
     derive(ocaml::IntoValue, ocaml::FromValue, ocaml_gen::Enum)
 )]
-#[cfg_attr(
-    feature = "wasm_types",
-    wasm_bindgen::prelude::wasm_bindgen
-)]
+#[cfg_attr(feature = "wasm_types", wasm_bindgen::prelude::wasm_bindgen)]
 #[cfg_attr(test, derive(proptest_derive::Arbitrary))]
 pub enum CurrOrNext {
     Curr,
@@ -129,39 +126,23 @@
     feature = "ocaml_types",
     derive(ocaml::IntoValue, ocaml::FromValue, ocaml_gen::Enum)
 )]
-#[cfg_attr(
-    feature = "wasm_types",
-    wasm_bindgen::prelude::wasm_bindgen
-)]
+#[cfg_attr(feature = "wasm_types", wasm_bindgen::prelude::wasm_bindgen)]
 #[cfg_attr(test, derive(proptest_derive::Arbitrary))]
 pub enum GateType {
     /// Zero gate
     Zero = 0,
-<<<<<<< HEAD
-    /// generic arithmetic gate
+    /// Generic arithmetic gate
     Generic = 1,
-=======
-    /// Generic arithmetic gate
-    Generic,
->>>>>>> e7b57069
     /// Poseidon permutation gate
     Poseidon = 2,
     /// Complete EC addition in Affine form
     CompleteAdd = 3,
     /// EC variable base scalar multiplication
-<<<<<<< HEAD
-    Vbmul = 4,
+    VarBaseMul = 4,
     /// EC variable base scalar multiplication with group endomorphim optimization
-    Endomul = 5,
+    EndoMul = 5,
     /// Gate for computing the scalar corresponding to an endoscaling
-    EndomulScalar = 6,
-=======
-    VarBaseMul,
-    /// EC variable base scalar multiplication with group endomorphim optimization
-    EndoMul,
-    /// Gate for computing the scalar corresponding to an endoscaling
-    EndoMulScalar,
->>>>>>> e7b57069
+    EndoMulScalar = 6,
     /// ChaCha
     ChaCha0 = 7,
     ChaCha1 = 8,
@@ -591,12 +572,6 @@
         fn test_gate_serialization(cg in arb_circuit_gate()) {
             let encoded = rmp_serde::to_vec(&cg).unwrap();
             let decoded: CircuitGate<Fp> = rmp_serde::from_read_ref(&encoded).unwrap();
-<<<<<<< HEAD
-            prop_assert_eq!(cg.row, decoded.row);
-=======
-
-            println!("decoded gate: {:?}", decoded);
->>>>>>> e7b57069
             prop_assert_eq!(cg.typ, decoded.typ);
             for i in 0..PERMUTS {
                 prop_assert_eq!(cg.wires[i], decoded.wires[i]);
