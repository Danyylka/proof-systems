--- conflicted
+++ resolved
@@ -236,11 +236,6 @@
 
             psm_comm: self.srs.commit_non_hiding(&self.cs.psm, None),
 
-<<<<<<< HEAD
-            complete_add_comm: self.srs.commit_non_hiding(&self.cs.complete_addm, None),
-            mul_comm: self.srs.commit_non_hiding(&self.cs.mulm, None),
-            emul_comm: self.srs.commit_non_hiding(&self.cs.emulm, None),
-=======
             complete_add_comm: self.srs.commit_evaluations_non_hiding(
                 domain,
                 &self.cs.complete_addl4,
@@ -253,7 +248,6 @@
                 .srs
                 .commit_evaluations_non_hiding(domain, &self.cs.emull, None),
 
->>>>>>> fddad2a6
             endomul_scalar_comm: self.srs.commit_evaluations_non_hiding(
                 domain,
                 &self.cs.endomul_scalar8,
@@ -312,116 +306,47 @@
         let lookup_info = LookupInfo::<Fr<G>>::create();
         let lookup_used = lookup_info.lookup_used(&cs.gates);
 
-<<<<<<< HEAD
+        //
+        // register powers of alphas
+        //
+
         let mut powers_of_alpha = alphas::Builder::default();
 
-        let linearization: Linearization<Expr<ConstantExpr<Fr<G>>>> = {
-            let evaluated_cols = {
-                let mut h = std::collections::HashSet::new();
-                use Column::*;
-                for i in 0..COLUMNS {
-                    h.insert(Witness(i));
-                }
-                for i in 0..(lookup_info.max_per_row + 1) {
-                    h.insert(LookupSorted(i));
-                }
-                h.insert(Z);
-                h.insert(LookupAggreg);
-                h.insert(LookupTable);
-                h.insert(Index(GateType::Poseidon));
-                h.insert(Index(GateType::Generic));
-                h
-            };
-
-            let mut expr: Expr<ConstantExpr<Fr<G>>> = 0.into();
-
-            //
-            // permutation
-            //
-
-            let mut _alphas = powers_of_alpha.register(ConstraintType::Permutation, 3);
-            // (not using the expression framework)
-
-            //
-            // lookup
-            //
-
-            if lookup_used.is_some() {
-                let alphas = powers_of_alpha.register(ConstraintType::Lookup, 7);
-                let lookup_constraints =
-                    lookup::constraints(&cs.dummy_lookup_values[0], cs.domain.d1);
-                expr += Expr::combine_constraints(alphas, lookup_constraints)
-            }
-
-            //
-            // gates
-            //
-
-            let alphas = powers_of_alpha.register(ConstraintType::Gate, 21);
-
-            // generic gate
-            // (not using the expression framework)
-
-            // poseidon gate
-            expr += poseidon::constraint(alphas.clone().take(15));
-
-            // variable-base scalar multiplication
-            expr += varbasemul::constraint(alphas.clone().take(21));
-
-            // EC addition
-            expr += complete_add::constraint(alphas.clone().take(7));
-
-            // endo scalar multiplication
-            expr += endosclmul::constraint(alphas.clone().take(11));
-
-            // scalar of endo scalar multiplication
-            expr += endomul_scalar::constraint(alphas.clone().take(11));
-
-            // chacha
-            if cs.chacha8.is_some() {
-                expr += chacha::constraint_chacha0(alphas.clone().take(5));
-                expr += chacha::constraint_chacha1(alphas.clone().take(5));
-                expr += chacha::constraint_chacha2(alphas.clone().take(5));
-                expr += chacha::constraint_chacha_final(alphas.clone().take(9));
-            }
-
-            expr.linearize(evaluated_cols)
-                .expect("bug in the linearization")
+        // permutation
+        let _alphas = powers_of_alpha.register(ConstraintType::Permutation, 3);
+
+        // lookup
+        if lookup_used.is_some() {
+            let _alphas = powers_of_alpha.register(ConstraintType::Lookup, 7);
+        }
+
+        // gates
+        let _alphas = powers_of_alpha.register(ConstraintType::Gate, 21);
+
+        //
+        // Lookup
+        //
+
+        let dummy_lookup_value = if lookup_used.is_some() {
+            Some(&cs.dummy_lookup_values[0][..])
+        } else {
+            None
         };
 
-        // TODO: why 7? hardcode/document it somewhere
-        let max_quot_size = cs.domain.d8.size as usize - 7;
+        let linearization =
+            expr_linearization(cs.domain.d1, cs.chacha8.is_some(), dummy_lookup_value);
+
+        let max_quot_size = PERMUTS * cs.domain.d1.size as usize;
 
         Index {
             cs,
             lookup_used,
-            linearization: linearization.map(|e| e.to_polish()),
+            linearization,
             powers_of_alpha,
             srs,
             max_poly_size,
             max_quot_size,
             fq_sponge_params,
-=======
-        let dummy_lookup_value = if lookup_used.is_some() {
-            Some(&cs.dummy_lookup_values[0][..])
-        } else {
-            None
-        };
-
-        let linearization =
-            expr_linearization(cs.domain.d1, cs.chacha8.is_some(), dummy_lookup_value);
-
-        Index {
-            // TODO(mimoo): re-order field like in the type def
-            // max_quot_size: PlonkSpongeConstants::SPONGE_BOX * (pcs.cs.domain.d1.size as usize - 1),
-            max_quot_size: PERMUTS * cs.domain.d1.size as usize,
-            fq_sponge_params,
-            max_poly_size,
-            srs,
-            cs,
-            lookup_used,
-            linearization,
->>>>>>> fddad2a6
         }
     }
 }
