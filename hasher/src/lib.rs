--- conflicted
+++ resolved
@@ -4,18 +4,14 @@
 pub mod poseidon;
 pub mod roinput;
 pub use mina_curves::pasta::Fp;
-pub use roinput::ROInput;
-
-use ark_ff::PrimeField;
-use o1_utils::FieldHelpers;
-<<<<<<< HEAD
 pub use poseidon::{
     new_kimchi as create_kimchi, new_legacy as create_legacy, PoseidonHasherKimchi,
     PoseidonHasherLegacy,
 };
 pub use roinput::ROInput;
-=======
->>>>>>> 62f726c2
+
+use ark_ff::PrimeField;
+use o1_utils::FieldHelpers;
 
 /// The domain parameter trait is used during hashing to convey extra
 /// arguments to domain string generation.  It is also used by generic signing code.
