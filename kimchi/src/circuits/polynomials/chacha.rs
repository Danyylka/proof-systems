//! This module implements the `ChaCha` constraints.

//~ There are four chacha constraint types, corresponding to the four lines in each quarter round.
//~
//~ ```
//~ a += b; d ^= a; d <<<= 16;
//~ c += d; b ^= c; b <<<= 12;
//~ a += b; d ^= a; d <<<= 8;
//~ c += d; b ^= c; b <<<= 7;
//~ ```
//~
//~ or, written without mutation, (and where `+` is mod $2^32$),
//~
//~ ```
//~ a'  = a + b ; d' = (d ⊕ a') <<< 16;
//~ c'  = c + d'; b' = (b ⊕ c') <<< 12;
//~ a'' = a' + b'; d'' = (d' ⊕ a') <<< 8;
//~ c'' = c' + d''; b'' = (c'' ⊕ b') <<< 7;
//~ ```
//~
//~ We lay each line as two rows.
//~
//~ Each line has the form
//~
//~ ```
//~ x += z; y ^= x; y <<<= k
//~ ```
//~
//~ or without mutation,
//~
//~ ```
//~ x' = x + z; y' = (y ⊕ x') <<< k
//~ ```
//~
//~ which we abbreviate as
//~
//~ L(x, x', y, y', z, k)
//~
//~ In general, such a line will be laid out as the two rows
//~
//~
//~ | 0 | 1 | 2 | 3 | 4 | 5 | 6 | 7 | 8 | 9 | 10 | 11 | 12 | 13 | 14 |
//~ |---|---|---|---|---|---|---|---|---|---|----|----|----|----|----|
//~ | x | y | z | (y^x')_0 | (y^x')_1 | (y^x')_2 | (y^x')_3 | (x+z)_0 | (x+z)_1 | (x+z)_2 | (x+z)_3 | y_0 | y_1 | y_2 | y_3 |
//~ | x' | y' | (x+z)_8 | (y^x')_4 | (y^x')_5 | (y^x')_6 | (y^x')_7 | (x+z)_4 | (x+z)_5 | (x+z)_6 | (x+z)_7 | y_4 | y_5 | y_6 | y_7 |
//~
//~ where A_i indicates the i^th nybble (four-bit chunk) of the value A.
//~
//~ $(x+z)_8$ is special, since we know it is actually at most 1 bit (representing the overflow bit of x + z).
//~
//~ So the first line `L(a, a', d, d', b, 8)` for example becomes the two rows
//~
//~ | 0 | 1 | 2 | 3 | 4 | 5 | 6 | 7 | 8 | 9 | 10 | 11 | 12 | 13 | 14 |
//~ |---|---|---|---|---|---|---|---|---|---|----|----|----|----|----|
//~ | a | d | b | (d^a')_0 | (d^a')_1 | (d^a')_2 | (d^a')_3 | (a+b)_0 | (a+b)_1 | (a+b)_2 | (a+b)_3 | d_0 | d_1 | d_2 | d_3 |
//~ | a' | d' | (a+b)_8 | (d^a')_4 | (d^a')_5 | (d^a')_6 | (d^a')_7 | (a+b)_4 | (a+b)_5 | (a+b)_6 | (a+b)_7 | d_4 | d_5 | d_6 | d_7 |
//~
//~ along with the equations
//~
//~ * $(a+b)_8^2 = (a+b)_8$ (booleanity check)
//~ * $a' = \sum_{i = 0}^7 (2^4)^i (a+b)_i$
//~ * $a + b = 2^{32} (a+b)_8 + a'$
//~ * $d = \sum_{i = 0}^7 (2^4)^i d_i$
//~ * $d' = \sum_{i = 0}^7 (2^4)^{(i + 4) \mod 8} (a+b)_i$
//~
//~ The $(i + 4) \mod 8$ rotates the nybbles left by 4, which means bit-rotating by $4 \times 4 = 16$ as desired.
//~
//~ The final line is a bit more complicated as we have to rotate by 7, which is not a multiple of 4.
//~ We accomplish this as follows.
//~
//~ Let's say we want to rotate the nybbles $A_0, \cdots, A_7$ left by 7.
//~ First we'll rotate left by 4 to get
//~
//~ $$A_7, A_0, A_1, \cdots, A_6$$
//~
//~ Rename these as
//~ $$B_0, \cdots, B_7$$
//~
//~ We now want to left-rotate each $B_i$ by 3.
//~
//~ Let $b_i$ be the low bit of $B_i$.
//~ Then, the low 3 bits of $B_i$ are
//~ $(B_i - b_i) / 2$.
//~
//~ The result will thus be
//~
//~ * $2^3 b_0 + (B_7 - b_7)/2$
//~ * $2^3 b_1 + (B_0 - b_0)/2$
//~ * $2^3 b_2 + (B_1 - b_1)/2$
//~ * $\cdots$
//~ * $2^3 b_7 + (B_6 - b_6)/2$
//~
//~ or re-writing in terms of our original nybbles $A_i$,
//~
//~ * $2^3 a_7 + (A_6 - a_6)/2$
//~ * $2^3 a_0 + (A_7 - a_7)/2$
//~ * $2^3 a_1 + (A_0 - a_0)/2$
//~ * $2^3 a_2 + (A_1 - a_1)/2$
//~ * $2^3 a_3 + (A_2 - a_2)/2$
//~ * $2^3 a_4 + (A_3 - a_3)/2$
//~ * $2^3 a_5 + (A_4 - a_4)/2$
//~ * $2^3 a_6 + (A_5 - a_5)/2$
//~
//~ For neatness, letting $(x, y, z) = (c', b', d'')$, the first 2 rows for the final line will be:
//~
//~ | 0 | 1 | 2 | 3 | 4 | 5 | 6 | 7 | 8 | 9 | 10 | 11 | 12 | 13 | 14 |
//~ |---|---|---|---|---|---|---|---|---|---|----|----|----|----|----|
//~ | x | y | z | (y^x')_0 | (y^x')_1 | (y^x')_2 | (y^x')_3 | (x+z)_0 | (x+z)_1 | (x+z)_2 | (x+z)_3 | y_0 | y_1 | y_2 | y_3 |
//~ | x' | _ | (x+z)_8 | (y^x')_4 | (y^x')_5 | (y^x')_6 | (y^x')_7 | (x+z)_4 | (x+z)_5 | (x+z)_6 | (x+z)_7 | y_4 | y_5 | y_6 | y_7 |
//~
//~ but then we also need to perform the bit-rotate by 1.
//~
//~ For this we'll add an additional 2 rows. It's probably possible to do it with just 1,
//~ but I think we'd have to change our plookup setup somehow, or maybe expand the number of columns,
//~ or allow access to the previous row.
//~
//~ Let $lo(n)$ be the low bit of the nybble n. The 2 rows will be
//~
//~ | 0 | 1 | 2 | 3 | 4 | 5 | 6 | 7 | 8 | 9 | 10 | 11 | 12 | 13 | 14 |
//~ |---|---|---|---|---|---|---|---|---|---|----|----|----|----|----|
//~ | y' | (y^x')_0 | (y^x')_1 | (y^x')_2 | (y^x')_3 | lo((y^x')_0) | lo((y^x')_1) | lo((y^x')_2) | lo((y^x')_3) |
//~ | _ | (y^x')_4 | (y^x')_5 | (y^x')_6 | (y^x')_7 | lo((y^x')_4) | lo((y^x')_5) | lo((y^x')_6) | lo((y^x')_7) |
//~
//~ On each of them we'll do the plookups
//~
//~ ```
//~ ((cols[1] - cols[5])/2, (cols[1] - cols[5])/2, 0) in XOR
//~ ((cols[2] - cols[6])/2, (cols[2] - cols[6])/2, 0) in XOR
//~ ((cols[3] - cols[7])/2, (cols[3] - cols[7])/2, 0) in XOR
//~ ((cols[4] - cols[8])/2, (cols[4] - cols[8])/2, 0) in XOR
//~ ```
//~
//~ which checks that $(y^{x'})_i - lo((y^{x'})_i)$ is a nybble,
//~ which guarantees that the low bit is computed correctly.
//~
//~ There is no need to check nybbleness of $(y^x')_i$ because those will be constrained to
//~ be equal to the copies of those values from previous rows, which have already been
//~ constrained for nybbleness (by the lookup in the XOR table).
//~
//~ And we'll check that y' is the sum of the shifted nybbles.
//~

use std::marker::PhantomData;

use crate::circuits::{
    argument::{Argument, ArgumentEnv, ArgumentType},
    expr::constraints::{boolean, ExprOps},
    gate::{CurrOrNext, GateType},
};
use ark_ff::{FftField, Field, PrimeField};

//
// Implementation internals
//

/// 8-nybble sequences that are laid out as 4 nybbles per row over the two row,
/// like y^x' or x+z
fn chunks_over_2_rows<F: PrimeField, T: ExprOps<F>>(
    env: &ArgumentEnv<F, T>,
    col_offset: usize,
) -> Vec<T> {
    (0..8)
        .map(|i| {
            use CurrOrNext::{Curr, Next};
            let r = if i < 4 { Curr } else { Next };
            env.witness(r, col_offset + (i % 4))
        })
        .collect()
}

fn combine_nybbles<F: Field, T: ExprOps<F>>(ns: Vec<T>) -> T {
    ns.into_iter()
        .enumerate()
        .fold(T::zero(), |acc: T, (i, t)| acc + T::from(1 << (4 * i)) * t)
}

/// Constraints for the line L(x, x', y, y', z, k), where k = 4 * `nybble_rotation`
fn line<F: PrimeField, T: ExprOps<F>>(env: &ArgumentEnv<F, T>, nybble_rotation: usize) -> Vec<T> {
    let y_xor_xprime_nybbles = chunks_over_2_rows(env, 3);
    let x_plus_z_nybbles = chunks_over_2_rows(env, 7);
    let y_nybbles = chunks_over_2_rows(env, 11);

    let x_plus_z_overflow_bit = env.witness_next(2);

    let x = env.witness_curr(0);
    let xprime = env.witness_next(0);
    let y = env.witness_curr(1);
    let yprime = env.witness_next(1);
    let z = env.witness_curr(2);

    // Because the nybbles are little-endian, rotating the vector "right"
    // is equivalent to left-shifting the nybbles.
    let mut y_xor_xprime_rotated = y_xor_xprime_nybbles;
    y_xor_xprime_rotated.rotate_right(nybble_rotation);

    vec![
        // booleanity of overflow bit
        boolean(&x_plus_z_overflow_bit),
        // x' = x + z (mod 2^32)
        combine_nybbles(x_plus_z_nybbles) - xprime.clone(),
        // Correctness of x+z nybbles
        xprime + T::from(1 << 32) * x_plus_z_overflow_bit - (x + z),
        // Correctness of y nybbles
        combine_nybbles(y_nybbles) - y,
        // y' = (y ^ x') <<< 4 * nybble_rotation
        combine_nybbles(y_xor_xprime_rotated) - yprime,
    ]
}

//
// Gates
//

/// Implementation of the `ChaCha0` gate
pub struct ChaCha0<F>(PhantomData<F>);

impl<F> Argument<F> for ChaCha0<F>
where
    F: PrimeField,
{
    const ARGUMENT_TYPE: ArgumentType = ArgumentType::Gate(GateType::ChaCha0);
    const CONSTRAINTS: u32 = 5;

    fn constraint_checks<T: ExprOps<F>>(env: &ArgumentEnv<F, T>) -> Vec<T> {
        // a += b; d ^= a; d <<<= 16 (=4*4)
        line(env, 4)
    }
}

/// Implementation of the `ChaCha1` gate
pub struct ChaCha1<F>(PhantomData<F>);

impl<F> Argument<F> for ChaCha1<F>
where
    F: PrimeField,
{
    const ARGUMENT_TYPE: ArgumentType = ArgumentType::Gate(GateType::ChaCha1);
    const CONSTRAINTS: u32 = 5;

    fn constraint_checks<T: ExprOps<F>>(env: &ArgumentEnv<F, T>) -> Vec<T> {
        // c += d; b ^= c; b <<<= 12 (=3*4)
        line(env, 3)
    }
}

/// Implementation of the `ChaCha2` gate
pub struct ChaCha2<F>(PhantomData<F>);

impl<F> Argument<F> for ChaCha2<F>
where
    F: PrimeField,
{
    const ARGUMENT_TYPE: ArgumentType = ArgumentType::Gate(GateType::ChaCha2);
    const CONSTRAINTS: u32 = 5;

    fn constraint_checks<T: ExprOps<F>>(env: &ArgumentEnv<F, T>) -> Vec<T> {
        // a += b; d ^= a; d <<<= 8  (=2*4)
        line(env, 2)
    }
}

/// Implementation of the `ChaChaFinal` gate
pub struct ChaChaFinal<F>(PhantomData<F>);

impl<F> Argument<F> for ChaChaFinal<F>
where
    F: PrimeField,
{
    const ARGUMENT_TYPE: ArgumentType = ArgumentType::Gate(GateType::ChaChaFinal);
    const CONSTRAINTS: u32 = 9;

    fn constraint_checks<T: ExprOps<F>>(env: &ArgumentEnv<F, T>) -> Vec<T> {
        // The last line, namely,
        // c += d; b ^= c; b <<<= 7;
        // is special.
        // We don't use the y' value computed by this one, so we
        // will use a ChaCha0 gate to compute the nybbles of
        // all the relevant values, and the xors, and then do
        // the shifting using a ChaChaFinal gate.
        let y_xor_xprime_nybbles = chunks_over_2_rows(env, 1);
        let low_bits = chunks_over_2_rows(env, 5);
        let yprime = env.witness_curr(0);

        let one_half = F::from(2u64).inverse().unwrap();

        // (y xor xprime) <<< 7
        // per the comment at the top of the file
        let y_xor_xprime_rotated: Vec<_> = [7, 0, 1, 2, 3, 4, 5, 6]
            .iter()
            .zip([6, 7, 0, 1, 2, 3, 4, 5].iter())
            .map(|(&i, &j)| -> T {
                T::from(8) * low_bits[i].clone()
                    + T::literal(one_half) * (y_xor_xprime_nybbles[j].clone() - low_bits[j].clone())
            })
            .collect();

        let mut constraints: Vec<T> = low_bits.iter().map(boolean).collect();
        constraints.push(combine_nybbles(y_xor_xprime_rotated) - yprime);
        constraints
    }
}

// TODO: move this to test file
pub mod testing {
    use super::{FftField, GateType};

    /// This is just for tests. It doesn't set up the permutations
    pub fn chacha20_gates() -> Vec<GateType> {
        let mut gs = vec![];
        for _ in 0..20 {
            use GateType::*;
            for _ in 0..4 {
                for &g in &[ChaCha0, ChaCha1, ChaCha2, ChaCha0, ChaChaFinal] {
                    gs.push(g);
                    gs.push(Zero);
                }
            }
        }
        gs
    }

    const CHACHA20_ROTATIONS: [u32; 4] = [16, 12, 8, 7];
    const CHACHA20_QRS: [[usize; 4]; 8] = [
        [0, 4, 8, 12],
        [1, 5, 9, 13],
        [2, 6, 10, 14],
        [3, 7, 11, 15],
        [0, 5, 10, 15],
        [1, 6, 11, 12],
        [2, 7, 8, 13],
        [3, 4, 9, 14],
    ];

    pub fn chacha20_rows<F: FftField>(s0: Vec<u32>) -> Vec<Vec<F>> {
        let mut rows = vec![];

        let mut s = s0;
        let mut line = |x: usize, y: usize, z: usize, k: u32| {
            let f = |t: u32| F::from(t);
            let nyb = |t: u32, i: usize| f((t >> (4 * i)) & 0b1111);

            let top_bit = ((u64::from(s[x]) + (u64::from(s[z]))) >> 32) as u32;
            let xprime = u32::wrapping_add(s[x], s[z]);
            let y_xor_xprime = s[y] ^ xprime;
            let yprime = y_xor_xprime.rotate_left(k);

            let yprime_in_row =
                // When k = 7, we use a ChaCha0 gate and throw away the yprime value
                // (which will need to be y_xor_xprime.rotate_left(16))
                // in the second row corresponding to that gate
                if k == 7 { y_xor_xprime.rotate_left(16) } else { yprime };

            rows.push(vec![
                f(s[x]),
                f(s[y]),
                f(s[z]),
                nyb(y_xor_xprime, 0),
                nyb(y_xor_xprime, 1),
                nyb(y_xor_xprime, 2),
                nyb(y_xor_xprime, 3),
                nyb(xprime, 0),
                nyb(xprime, 1),
                nyb(xprime, 2),
                nyb(xprime, 3),
                nyb(s[y], 0),
                nyb(s[y], 1),
                nyb(s[y], 2),
                nyb(s[y], 3),
            ]);
            rows.push(vec![
                f(xprime),
                f(yprime_in_row),
                f(top_bit),
                nyb(y_xor_xprime, 4),
                nyb(y_xor_xprime, 5),
                nyb(y_xor_xprime, 6),
                nyb(y_xor_xprime, 7),
                nyb(xprime, 4),
                nyb(xprime, 5),
                nyb(xprime, 6),
                nyb(xprime, 7),
                nyb(s[y], 4),
                nyb(s[y], 5),
                nyb(s[y], 6),
                nyb(s[y], 7),
            ]);

            s[x] = xprime;
            s[y] = yprime;

            if k == 7 {
                let lo = |t: u32, i: usize| f((t >> (4 * i)) & 1);
                rows.push(vec![
                    f(yprime),
                    nyb(y_xor_xprime, 0),
                    nyb(y_xor_xprime, 1),
                    nyb(y_xor_xprime, 2),
                    nyb(y_xor_xprime, 3),
                    lo(y_xor_xprime, 0),
                    lo(y_xor_xprime, 1),
                    lo(y_xor_xprime, 2),
                    lo(y_xor_xprime, 3),
                    F::zero(),
                    F::zero(),
                    F::zero(),
                    F::zero(),
                    F::zero(),
                    F::zero(),
                ]);
                rows.push(vec![
                    F::zero(),
                    nyb(y_xor_xprime, 4),
                    nyb(y_xor_xprime, 5),
                    nyb(y_xor_xprime, 6),
                    nyb(y_xor_xprime, 7),
                    lo(y_xor_xprime, 4),
                    lo(y_xor_xprime, 5),
                    lo(y_xor_xprime, 6),
                    lo(y_xor_xprime, 7),
                    F::zero(),
                    F::zero(),
                    F::zero(),
                    F::zero(),
                    F::zero(),
                    F::zero(),
                ]);
            }
        };

        let mut qr = |a, b, c, d| {
            line(a, d, b, CHACHA20_ROTATIONS[0]);
            line(c, b, d, CHACHA20_ROTATIONS[1]);
            line(a, d, b, CHACHA20_ROTATIONS[2]);
            line(c, b, d, CHACHA20_ROTATIONS[3]);
        };
        for _ in 0..10 {
            for [a, b, c, d] in CHACHA20_QRS {
                qr(a, b, c, d);
            }
        }

        rows
    }

    pub fn chacha20(mut s: Vec<u32>) -> Vec<u32> {
        let mut line = |x, y, z, k| {
            s[x] = u32::wrapping_add(s[x], s[z]);
            s[y] ^= s[x];
            let yy: u32 = s[y];
            s[y] = yy.rotate_left(k);
        };
        let mut qr = |a, b, c, d| {
            line(a, d, b, CHACHA20_ROTATIONS[0]);
            line(c, b, d, CHACHA20_ROTATIONS[1]);
            line(a, d, b, CHACHA20_ROTATIONS[2]);
            line(c, b, d, CHACHA20_ROTATIONS[3]);
        };
        for _ in 0..10 {
            for [a, b, c, d] in CHACHA20_QRS {
                qr(a, b, c, d);
            }
        }
        s
    }
}

#[cfg(test)]
mod tests {
    use super::*;
    use crate::{
        alphas::Alphas,
        circuits::{
            expr::{Column, Constants, PolishToken},
            lookup::lookups::{LookupInfo, LookupPattern},
            wires::*,
        },
        curve::KimchiCurve,
        proof::{LookupEvaluations, PointEvaluations, ProofEvaluations},
    };
    use ark_ff::{UniformRand, Zero};
    use ark_poly::{EvaluationDomain, Radix2EvaluationDomain as D};
    use mina_curves::pasta::{Fp as F, Vesta};
    use rand::{rngs::StdRng, SeedableRng};
    use std::array;
    use std::fmt::{Display, Formatter};

    struct Polish(Vec<PolishToken<F>>);
    impl Display for Polish {
        fn fmt(&self, f: &mut Formatter<'_>) -> std::fmt::Result {
            write!(f, "[")?;
            for x in self.0.iter() {
                match x {
                    PolishToken::Literal(a) => write!(f, "{}, ", a)?,
                    PolishToken::Add => write!(f, "+, ")?,
                    PolishToken::Mul => write!(f, "*, ")?,
                    PolishToken::Sub => write!(f, "-, ")?,
                    x => write!(f, "{:?}, ", x)?,
                }
            }
            write!(f, "]")?;
            Ok(())
        }
    }

    #[test]
    fn chacha_linearization() {
        let lookup_info = LookupInfo::create(
            [LookupPattern::Xor, LookupPattern::ChaChaFinal]
                .into_iter()
                .collect(),
            false,
        );

        let evaluated_cols = {
            let mut h = std::collections::HashSet::new();
            // use Column::*;
            for i in 0..COLUMNS {
                h.insert(Column::Witness(i));
            }
            for i in 0..(lookup_info.max_per_row + 1) {
                h.insert(Column::LookupSorted(i as usize));
            }
            h.insert(Column::Z);
            h.insert(Column::LookupAggreg);
            h.insert(Column::LookupTable);
            h.insert(Column::Index(GateType::Poseidon));
            h.insert(Column::Index(GateType::Generic));
            h
        };
        let mut alphas = Alphas::<F>::default();
        alphas.register(
            ArgumentType::Gate(GateType::ChaChaFinal),
            ChaChaFinal::<F>::CONSTRAINTS,
        );
        let mut expr = ChaCha0::combined_constraints(&alphas);
        expr += ChaCha1::combined_constraints(&alphas);
        expr += ChaCha2::combined_constraints(&alphas);
        expr += ChaChaFinal::combined_constraints(&alphas);
        let linearized = expr.linearize(evaluated_cols).unwrap();
        let _expr_polish = expr.to_polish();
        let linearized_polish = linearized.map(|e| e.to_polish());

        let rng = &mut StdRng::from_seed([0u8; 32]);

        let d = D::new(1024).unwrap();

        let pt = F::rand(rng);
<<<<<<< HEAD
        let mut rand_eval = || PointEvaluations {
            zeta: F::rand(rng),
            zeta_omega: F::rand(rng),
        };
        let eval = ProofEvaluations {
            w: array::from_fn(|_| rand_eval()),
            z: rand_eval(),
            s: array::from_fn(|_| rand_eval()),
            generic_selector: PointEvaluations::default(),
            poseidon_selector: PointEvaluations::default(),
=======
        let mut eval = || ProofEvaluations {
            w: array::from_fn(|_| F::rand(rng)),
            z: F::rand(rng),
            s: array::from_fn(|_| F::rand(rng)),
            coefficients: array::from_fn(|_| F::rand(rng)),
            generic_selector: F::zero(),
            poseidon_selector: F::zero(),
>>>>>>> 93f986a1
            lookup: Some(LookupEvaluations {
                sorted: (0..(lookup_info.max_per_row + 1))
                    .map(|_| rand_eval())
                    .collect(),
                aggreg: rand_eval(),
                table: rand_eval(),
                runtime: None,
            }),
        };

        let constants = Constants {
            alpha: F::rand(rng),
            beta: F::rand(rng),
            gamma: F::rand(rng),
            joint_combiner: None,
            endo_coefficient: F::zero(),
            mds: &Vesta::sponge_params().mds,
            foreign_field_modulus: None,
        };

        assert_eq!(
            linearized
                .constant_term
                .evaluate_(d, pt, &eval, &constants)
                .unwrap(),
            PolishToken::evaluate(&linearized_polish.constant_term, d, pt, &eval, &constants)
                .unwrap()
        );

        linearized
            .index_terms
            .iter()
            .zip(linearized_polish.index_terms.iter())
            .for_each(|((c1, e1), (c2, e2))| {
                assert_eq!(c1, c2);
                println!("{:?} ?", c1);
                let x1 = e1.evaluate_(d, pt, &eval, &constants).unwrap();
                let x2 = PolishToken::evaluate(e2, d, pt, &eval, &constants).unwrap();
                if x1 != x2 {
                    println!("e1: {}", e1.ocaml_str());
                    println!("e2: {}", Polish(e2.clone()));
                    println!("Polish evaluation differed for {:?}: {} != {}", c1, x1, x2);
                } else {
                    println!("{:?} OK", c1);
                }
            });

        /*
        assert_eq!(
            expr.evaluate_(d, pt, &eval, &constants).unwrap(),
            PolishToken::evaluate(&expr_polish, d, pt, &eval, &constants).unwrap());
            */
    }
}<|MERGE_RESOLUTION|>--- conflicted
+++ resolved
@@ -545,7 +545,6 @@
         let d = D::new(1024).unwrap();
 
         let pt = F::rand(rng);
-<<<<<<< HEAD
         let mut rand_eval = || PointEvaluations {
             zeta: F::rand(rng),
             zeta_omega: F::rand(rng),
@@ -554,17 +553,9 @@
             w: array::from_fn(|_| rand_eval()),
             z: rand_eval(),
             s: array::from_fn(|_| rand_eval()),
+            coefficients: array::from_fn(|_| rand_eval()),
             generic_selector: PointEvaluations::default(),
             poseidon_selector: PointEvaluations::default(),
-=======
-        let mut eval = || ProofEvaluations {
-            w: array::from_fn(|_| F::rand(rng)),
-            z: F::rand(rng),
-            s: array::from_fn(|_| F::rand(rng)),
-            coefficients: array::from_fn(|_| F::rand(rng)),
-            generic_selector: F::zero(),
-            poseidon_selector: F::zero(),
->>>>>>> 93f986a1
             lookup: Some(LookupEvaluations {
                 sorted: (0..(lookup_info.max_per_row + 1))
                     .map(|_| rand_eval())
