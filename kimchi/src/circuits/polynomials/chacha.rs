//! This module implements the ChaCha constraints.

//~ There are four chacha constraint types, corresponding to the four lines in each quarter round.
//~
//~ ```
//~ a += b; d ^= a; d <<<= 16;
//~ c += d; b ^= c; b <<<= 12;
//~ a += b; d ^= a; d <<<= 8;
//~ c += d; b ^= c; b <<<= 7;
//~ ```
//~
//~ or, written without mutation, (and where `+` is mod $2^32$),
//~
//~ ```
//~ a'  = a + b ; d' = (d ⊕ a') <<< 16;
//~ c'  = c + d'; b' = (b ⊕ c') <<< 12;
//~ a'' = a' + b'; d'' = (d' ⊕ a') <<< 8;
//~ c'' = c' + d''; b'' = (c'' ⊕ b') <<< 7;
//~ ```
//~
//~ We lay each line as two rows.
//~
//~ Each line has the form
//~
//~ ```
//~ x += z; y ^= x; y <<<= k
//~ ```
//~
//~ or without mutation,
//~
//~ ```
//~ x' = x + z; y' = (y ⊕ x') <<< k
//~ ```
//~
//~ which we abbreviate as
//~
//~ L(x, x', y, y', z, k)
//~
//~ In general, such a line will be laid out as the two rows
//~
//~
//~ | 0 | 1 | 2 | 3 | 4 | 5 | 6 | 7 | 8 | 9 | 10 | 11 | 12 | 13 | 14 |
//~ |---|---|---|---|---|---|---|---|---|---|----|----|----|----|----|
//~ | x | y | z | (y^x')_0 | (y^x')_1 | (y^x')_2 | (y^x')_3 | (x+z)_0 | (x+z)_1 | (x+z)_2 | (x+z)_3 | y_0 | y_1 | y_2 | y_3 |
//~ | x' | y' | (x+z)_8 | (y^x')_4 | (y^x')_5 | (y^x')_6 | (y^x')_7 | (x+z)_4 | (x+z)_5 | (x+z)_6 | (x+z)_7 | y_4 | y_5 | y_6 | y_7 |
//~
//~ where A_i indicates the i^th nybble (four-bit chunk) of the value A.
//~
//~ $(x+z)_8$ is special, since we know it is actually at most 1 bit (representing the overflow bit of x + z).
//~
//~ So the first line `L(a, a', d, d', b, 8)` for example becomes the two rows
//~
//~ | 0 | 1 | 2 | 3 | 4 | 5 | 6 | 7 | 8 | 9 | 10 | 11 | 12 | 13 | 14 |
//~ |---|---|---|---|---|---|---|---|---|---|----|----|----|----|----|
//~ | a | d | b | (d^a')_0 | (d^a')_1 | (d^a')_2 | (d^a')_3 | (a+b)_0 | (a+b)_1 | (a+b)_2 | (a+b)_3 | d_0 | d_1 | d_2 | d_3 |
//~ | a' | d' | (a+b)_8 | (d^a')_4 | (d^a')_5 | (d^a')_6 | (d^a')_7 | (a+b)_4 | (a+b)_5 | (a+b)_6 | (a+b)_7 | d_4 | d_5 | d_6 | d_7 |
//~
//~ along with the equations
//~
//~ * $(a+b)_8^2 = (a+b)_8$ (booleanity check)
//~ * $a' = \sum_{i = 0}^7 (2^4)^i (a+b)_i$
//~ * $a + b = 2^{32} (a+b)_8 + a'$
//~ * $d = \sum_{i = 0}^7 (2^4)^i d_i$
//~ * $d' = \sum_{i = 0}^7 (2^4)^{(i + 4) \mod 8} (a+b)_i$
//~
//~ The $(i + 4) \mod 8$ rotates the nybbles left by 4, which means bit-rotating by $4 \times 4 = 16$ as desired.
//~
//~ The final line is a bit more complicated as we have to rotate by 7, which is not a multiple of 4.
//~ We accomplish this as follows.
//~
//~ Let's say we want to rotate the nybbles $A_0, \cdots, A_7$ left by 7.
//~ First we'll rotate left by 4 to get
//~
//~ $$A_7, A_0, A_1, \cdots, A_6$$
//~
//~ Rename these as
//~ $$B_0, \cdots, B_7$$
//~
//~ We now want to left-rotate each $B_i$ by 3.
//~
//~ Let $b_i$ be the low bit of $B_i$.
//~ Then, the low 3 bits of $B_i$ are
//~ $(B_i - b_i) / 2$.
//~
//~ The result will thus be
//~
//~ * $2^3 b_0 + (B_7 - b_7)/2$
//~ * $2^3 b_1 + (B_0 - b_0)/2$
//~ * $2^3 b_2 + (B_1 - b_1)/2$
//~ * $\cdots$
//~ * $2^3 b_7 + (B_6 - b_6)/2$
//~
//~ or re-writing in terms of our original nybbles $A_i$,
//~
//~ * $2^3 a_7 + (A_6 - a_6)/2$
//~ * $2^3 a_0 + (A_7 - a_7)/2$
//~ * $2^3 a_1 + (A_0 - a_0)/2$
//~ * $2^3 a_2 + (A_1 - a_1)/2$
//~ * $2^3 a_3 + (A_2 - a_2)/2$
//~ * $2^3 a_4 + (A_3 - a_3)/2$
//~ * $2^3 a_5 + (A_4 - a_4)/2$
//~ * $2^3 a_6 + (A_5 - a_5)/2$
//~
//~ For neatness, letting $(x, y, z) = (c', b', d'')$, the first 2 rows for the final line will be:
//~
//~ | 0 | 1 | 2 | 3 | 4 | 5 | 6 | 7 | 8 | 9 | 10 | 11 | 12 | 13 | 14 |
//~ |---|---|---|---|---|---|---|---|---|---|----|----|----|----|----|
//~ | x | y | z | (y^x')_0 | (y^x')_1 | (y^x')_2 | (y^x')_3 | (x+z)_0 | (x+z)_1 | (x+z)_2 | (x+z)_3 | y_0 | y_1 | y_2 | y_3 |
//~ | x' | _ | (x+z)_8 | (y^x')_4 | (y^x')_5 | (y^x')_6 | (y^x')_7 | (x+z)_4 | (x+z)_5 | (x+z)_6 | (x+z)_7 | y_4 | y_5 | y_6 | y_7 |
//~
//~ but then we also need to perform the bit-rotate by 1.
//~
//~ For this we'll add an additional 2 rows. It's probably possible to do it with just 1,
//~ but I think we'd have to change our plookup setup somehow, or maybe expand the number of columns,
//~ or allow access to the previous row.
//~
//~ Let $lo(n)$ be the low bit of the nybble n. The 2 rows will be
//~
//~ | 0 | 1 | 2 | 3 | 4 | 5 | 6 | 7 | 8 | 9 | 10 | 11 | 12 | 13 | 14 |
//~ |---|---|---|---|---|---|---|---|---|---|----|----|----|----|----|
//~ | y' | (y^x')_0 | (y^x')_1 | (y^x')_2 | (y^x')_3 | lo((y^x')_0) | lo((y^x')_1) | lo((y^x')_2) | lo((y^x')_3) |
//~ | _ | (y^x')_4 | (y^x')_5 | (y^x')_6 | (y^x')_7 | lo((y^x')_4) | lo((y^x')_5) | lo((y^x')_6) | lo((y^x')_7) |
//~
//~ On each of them we'll do the plookups
//~
//~ ```
//~ ((cols[1] - cols[5])/2, (cols[1] - cols[5])/2, 0) in XOR
//~ ((cols[2] - cols[6])/2, (cols[2] - cols[6])/2, 0) in XOR
//~ ((cols[3] - cols[7])/2, (cols[3] - cols[7])/2, 0) in XOR
//~ ((cols[4] - cols[8])/2, (cols[4] - cols[8])/2, 0) in XOR
//~ ```
//~
//~ which checks that $(y^{x'})_i - lo((y^{x'})_i)$ is a nybble,
//~ which guarantees that the low bit is computed correctly.
//~
//~ There is no need to check nybbleness of $(y^x')_i$ because those will be constrained to
//~ be equal to the copies of those values from previous rows, which have already been
//~ constrained for nybbleness (by the lookup in the XOR table).
//~
//~ And we'll check that y' is the sum of the shifted nybbles.
//~

use std::marker::PhantomData;

use crate::circuits::{
    argument::{Argument, ArgumentType},
    expr::{constraints::boolean, prologue::*, ConstantExpr as C},
    gate::{CurrOrNext, GateType},
};
use ark_ff::{FftField, Field, Zero};

//
// Implementation internals
//

/// 8-nybble sequences that are laid out as 4 nybbles per row over the two row,
/// like y^x' or x+z
fn chunks_over_2_rows<F>(col_offset: usize) -> Vec<E<F>> {
    (0..8)
        .map(|i| {
            use CurrOrNext::{Curr, Next};
            let r = if i < 4 { Curr } else { Next };
            witness(col_offset + (i % 4), r)
        })
        .collect()
}

fn combine_nybbles<F: Field>(ns: Vec<E<F>>) -> E<F> {
    ns.into_iter()
        .enumerate()
        .fold(E::zero(), |acc: E<F>, (i, t)| {
            acc + E::from(1 << (4 * i)) * t
        })
}

/// Constraints for the line L(x, x', y, y', z, k), where k = 4 * nybble_rotation
fn line<F: Field>(nybble_rotation: usize) -> Vec<E<F>> {
    let y_xor_xprime_nybbles = chunks_over_2_rows(3);
    let x_plus_z_nybbles = chunks_over_2_rows(7);
    let y_nybbles = chunks_over_2_rows(11);

    let x_plus_z_overflow_bit = witness_next(2);

    let x = witness_curr(0);
    let xprime = witness_next(0);
    let y = witness_curr(1);
    let yprime = witness_next(1);
    let z = witness_curr(2);

    // Because the nybbles are little-endian, rotating the vector "right"
    // is equivalent to left-shifting the nybbles.
    let mut y_xor_xprime_rotated = y_xor_xprime_nybbles;
    y_xor_xprime_rotated.rotate_right(nybble_rotation);

    vec![
        // booleanity of overflow bit
        boolean(&x_plus_z_overflow_bit),
        // x' = x + z (mod 2^32)
        combine_nybbles(x_plus_z_nybbles) - xprime.clone(),
        // Correctness of x+z nybbles
        xprime + E::from(1 << 32) * x_plus_z_overflow_bit - (x + z),
        // Correctness of y nybbles
        combine_nybbles(y_nybbles) - y,
        // y' = (y ^ x') <<< 4 * nybble_rotation
        combine_nybbles(y_xor_xprime_rotated) - yprime,
    ]
}

//
// Gates
//

/// Implementation of the ChaCha0 gate
pub struct ChaCha0<F>(PhantomData<F>);

impl<F> Argument<F> for ChaCha0<F>
where
    F: FftField,
{
    const ARGUMENT_TYPE: ArgumentType = ArgumentType::Gate(GateType::ChaCha0);
    const CONSTRAINTS: u32 = 5;

    fn constraints() -> Vec<E<F>> {
        // a += b; d ^= a; d <<<= 16 (=4*4)
        line(4)
    }
}

/// Implementation of the ChaCha1 gate
pub struct ChaCha1<F>(PhantomData<F>);

impl<F> Argument<F> for ChaCha1<F>
where
    F: FftField,
{
    const ARGUMENT_TYPE: ArgumentType = ArgumentType::Gate(GateType::ChaCha1);
    const CONSTRAINTS: u32 = 5;

    fn constraints() -> Vec<E<F>> {
        // c += d; b ^= c; b <<<= 12 (=3*4)
        line(3)
    }
}

/// Implementation of the ChaCha2 gate
pub struct ChaCha2<F>(PhantomData<F>);

impl<F> Argument<F> for ChaCha2<F>
where
    F: FftField,
{
    const ARGUMENT_TYPE: ArgumentType = ArgumentType::Gate(GateType::ChaCha2);
    const CONSTRAINTS: u32 = 5;

    fn constraints() -> Vec<E<F>> {
        // a += b; d ^= a; d <<<= 8  (=2*4)
        line(2)
    }
}

/// Implementation of the ChaChaFinal gate
pub struct ChaChaFinal<F>(PhantomData<F>);

impl<F> Argument<F> for ChaChaFinal<F>
where
    F: FftField,
{
    const ARGUMENT_TYPE: ArgumentType = ArgumentType::Gate(GateType::ChaChaFinal);
    const CONSTRAINTS: u32 = 9;

    fn constraints() -> Vec<E<F>> {
        // The last line, namely,
        // c += d; b ^= c; b <<<= 7;
        // is special.
        // We don't use the y' value computed by this one, so we
        // will use a ChaCha0 gate to compute the nybbles of
        // all the relevant values, and the xors, and then do
        // the shifting using a ChaChaFinal gate.
        let y_xor_xprime_nybbles = chunks_over_2_rows(1);
        let low_bits = chunks_over_2_rows(5);
        let yprime = witness_curr(0);

        let one_half = F::from(2u64).inverse().unwrap();

        // (y xor xprime) <<< 7
        // per the comment at the top of the file
        let y_xor_xprime_rotated: Vec<_> = [7, 0, 1, 2, 3, 4, 5, 6]
            .iter()
            .zip([6, 7, 0, 1, 2, 3, 4, 5].iter())
            .map(|(&i, &j)| -> E<F> {
                E::from(8) * low_bits[i].clone()
                    + E::Constant(C::Literal(one_half))
                        * (y_xor_xprime_nybbles[j].clone() - low_bits[j].clone())
            })
            .collect();

        let mut constraints: Vec<E<F>> = low_bits.iter().map(boolean).collect();
        constraints.push(combine_nybbles(y_xor_xprime_rotated) - yprime);
        constraints
    }
}

// TODO: move this to test file
pub mod testing {
    use super::*;

    /// This is just for tests. It doesn't set up the permutations
    pub fn chacha20_gates() -> Vec<GateType> {
        let mut gs = vec![];
        for _ in 0..20 {
            use GateType::*;
            for _ in 0..4 {
                for &g in &[ChaCha0, ChaCha1, ChaCha2, ChaCha0, ChaChaFinal] {
                    gs.push(g);
                    gs.push(Zero);
                }
            }
        }
        gs
    }

    const CHACHA20_ROTATIONS: [u32; 4] = [16, 12, 8, 7];
    const CHACHA20_QRS: [[usize; 4]; 8] = [
        [0, 4, 8, 12],
        [1, 5, 9, 13],
        [2, 6, 10, 14],
        [3, 7, 11, 15],
        [0, 5, 10, 15],
        [1, 6, 11, 12],
        [2, 7, 8, 13],
        [3, 4, 9, 14],
    ];

    pub fn chacha20_rows<F: FftField>(s0: Vec<u32>) -> Vec<Vec<F>> {
        let mut rows = vec![];

        let mut s = s0;
        let mut line = |x: usize, y: usize, z: usize, k: u32| {
            let f = |t: u32| F::from(t);
            let nyb = |t: u32, i: usize| f((t >> (4 * i)) & 0b1111);

            let top_bit = (((s[x] as u64) + (s[z] as u64)) >> 32) as u32;
            let xprime = u32::wrapping_add(s[x], s[z]);
            let y_xor_xprime = s[y] ^ xprime;
            let yprime = y_xor_xprime.rotate_left(k);

            let yprime_in_row =
                // When k = 7, we use a ChaCha0 gate and throw away the yprime value
                // (which will need to be y_xor_xprime.rotate_left(16))
                // in the second row corresponding to that gate
                if k == 7 { y_xor_xprime.rotate_left(16) } else { yprime };

            rows.push(vec![
                f(s[x]),
                f(s[y]),
                f(s[z]),
                nyb(y_xor_xprime, 0),
                nyb(y_xor_xprime, 1),
                nyb(y_xor_xprime, 2),
                nyb(y_xor_xprime, 3),
                nyb(xprime, 0),
                nyb(xprime, 1),
                nyb(xprime, 2),
                nyb(xprime, 3),
                nyb(s[y], 0),
                nyb(s[y], 1),
                nyb(s[y], 2),
                nyb(s[y], 3),
            ]);
            rows.push(vec![
                f(xprime),
                f(yprime_in_row),
                f(top_bit),
                nyb(y_xor_xprime, 4),
                nyb(y_xor_xprime, 5),
                nyb(y_xor_xprime, 6),
                nyb(y_xor_xprime, 7),
                nyb(xprime, 4),
                nyb(xprime, 5),
                nyb(xprime, 6),
                nyb(xprime, 7),
                nyb(s[y], 4),
                nyb(s[y], 5),
                nyb(s[y], 6),
                nyb(s[y], 7),
            ]);

            s[x] = xprime;
            s[y] = yprime;

            if k == 7 {
                let lo = |t: u32, i: usize| f((t >> (4 * i)) & 1);
                rows.push(vec![
                    f(yprime),
                    nyb(y_xor_xprime, 0),
                    nyb(y_xor_xprime, 1),
                    nyb(y_xor_xprime, 2),
                    nyb(y_xor_xprime, 3),
                    lo(y_xor_xprime, 0),
                    lo(y_xor_xprime, 1),
                    lo(y_xor_xprime, 2),
                    lo(y_xor_xprime, 3),
                    F::zero(),
                    F::zero(),
                    F::zero(),
                    F::zero(),
                    F::zero(),
                    F::zero(),
                ]);
                rows.push(vec![
                    F::zero(),
                    nyb(y_xor_xprime, 4),
                    nyb(y_xor_xprime, 5),
                    nyb(y_xor_xprime, 6),
                    nyb(y_xor_xprime, 7),
                    lo(y_xor_xprime, 4),
                    lo(y_xor_xprime, 5),
                    lo(y_xor_xprime, 6),
                    lo(y_xor_xprime, 7),
                    F::zero(),
                    F::zero(),
                    F::zero(),
                    F::zero(),
                    F::zero(),
                    F::zero(),
                ]);
            }
        };

        let mut qr = |a, b, c, d| {
            line(a, d, b, CHACHA20_ROTATIONS[0]);
            line(c, b, d, CHACHA20_ROTATIONS[1]);
            line(a, d, b, CHACHA20_ROTATIONS[2]);
            line(c, b, d, CHACHA20_ROTATIONS[3]);
        };
        for _ in 0..10 {
            for [a, b, c, d] in CHACHA20_QRS {
                qr(a, b, c, d);
            }
        }

        rows
    }

    pub fn chacha20(mut s: Vec<u32>) -> Vec<u32> {
        let mut line = |x, y, z, k| {
            s[x] = u32::wrapping_add(s[x], s[z]);
            s[y] ^= s[x];
            let yy: u32 = s[y];
            s[y] = yy.rotate_left(k);
        };
        let mut qr = |a, b, c, d| {
            line(a, d, b, CHACHA20_ROTATIONS[0]);
            line(c, b, d, CHACHA20_ROTATIONS[1]);
            line(a, d, b, CHACHA20_ROTATIONS[2]);
            line(c, b, d, CHACHA20_ROTATIONS[3]);
        };
        for _ in 0..10 {
            for [a, b, c, d] in CHACHA20_QRS {
                qr(a, b, c, d);
            }
        }
        s
    }
}

#[cfg(test)]
mod tests {
    use super::*;
    use crate::{
        alphas::Alphas,
        circuits::{
            expr::{Column, Constants, PolishToken},
            lookup::lookups::{LookupInfo, LookupPattern},
            wires::*,
        },
        curve::KimchiCurve,
        proof::{LookupEvaluations, ProofEvaluations},
    };
    use ark_ff::UniformRand;
    use ark_poly::{EvaluationDomain, Radix2EvaluationDomain as D};
    use array_init::array_init;
    use mina_curves::pasta::fp::Fp as F;
    use mina_curves::pasta::vesta::Affine as Vesta;
    use rand::{rngs::StdRng, SeedableRng};
    use std::fmt::{Display, Formatter};

    struct Polish(Vec<PolishToken<F>>);
    impl Display for Polish {
        fn fmt(&self, f: &mut Formatter<'_>) -> std::fmt::Result {
            write!(f, "[")?;
            for x in self.0.iter() {
                match x {
                    PolishToken::Literal(a) => write!(f, "{}, ", a)?,
                    PolishToken::Add => write!(f, "+, ")?,
                    PolishToken::Mul => write!(f, "*, ")?,
                    PolishToken::Sub => write!(f, "-, ")?,
                    x => write!(f, "{:?}, ", x)?,
                }
            }
            write!(f, "]")?;
            Ok(())
        }
    }

    #[test]
    fn chacha_linearization() {
        let lookup_info = LookupInfo::create(
            [LookupPattern::ChaCha, LookupPattern::ChaChaFinal]
                .into_iter()
                .collect(),
            false,
        );

        let evaluated_cols = {
            let mut h = std::collections::HashSet::new();
            // use Column::*;
            for i in 0..COLUMNS {
                h.insert(Column::Witness(i));
            }
            for i in 0..(lookup_info.max_per_row + 1) {
                h.insert(Column::LookupSorted(i as usize));
            }
            h.insert(Column::Z);
            h.insert(Column::LookupAggreg);
            h.insert(Column::LookupTable);
            h.insert(Column::Index(GateType::Poseidon));
            h.insert(Column::Index(GateType::Generic));
            h
        };
        let mut alphas = Alphas::<F>::default();
        alphas.register(
            ArgumentType::Gate(GateType::ChaChaFinal),
            ChaChaFinal::<F>::CONSTRAINTS,
        );
        let mut expr = ChaCha0::combined_constraints(&alphas);
        expr += ChaCha1::combined_constraints(&alphas);
        expr += ChaCha2::combined_constraints(&alphas);
        expr += ChaChaFinal::combined_constraints(&alphas);
        let linearized = expr.linearize(evaluated_cols).unwrap();
        let _expr_polish = expr.to_polish();
        let linearized_polish = linearized.map(|e| e.to_polish());

        let rng = &mut StdRng::from_seed([0u8; 32]);

        let d = D::new(1024).unwrap();

        let pt = F::rand(rng);
        let mut eval = || ProofEvaluations {
            w: array_init(|_| F::rand(rng)),
            z: F::rand(rng),
            s: array_init(|_| F::rand(rng)),
            generic_selector: F::zero(),
            poseidon_selector: F::zero(),
            lookup: Some(LookupEvaluations {
                sorted: (0..(lookup_info.max_per_row + 1))
                    .map(|_| F::rand(rng))
                    .collect(),
                aggreg: F::rand(rng),
                table: F::rand(rng),
                runtime: None,
            }),
        };

        let evals = vec![eval(), eval()];

        let constants = Constants {
            alpha: F::rand(rng),
            beta: F::rand(rng),
            gamma: F::rand(rng),
            joint_combiner: None,
            endo_coefficient: F::zero(),
<<<<<<< HEAD
            mds: vec![],
            foreign_field_modulus: vec![],
=======
            mds: &Vesta::sponge_params().mds,
>>>>>>> 041f48f6
        };

        assert_eq!(
            linearized
                .constant_term
                .evaluate_(d, pt, &evals, &constants)
                .unwrap(),
            PolishToken::evaluate(&linearized_polish.constant_term, d, pt, &evals, &constants)
                .unwrap()
        );

        linearized
            .index_terms
            .iter()
            .zip(linearized_polish.index_terms.iter())
            .for_each(|((c1, e1), (c2, e2))| {
                assert_eq!(c1, c2);
                println!("{:?} ?", c1);
                let x1 = e1.evaluate_(d, pt, &evals, &constants).unwrap();
                let x2 = PolishToken::evaluate(e2, d, pt, &evals, &constants).unwrap();
                if x1 != x2 {
                    println!("e1: {}", e1.ocaml_str());
                    println!("e2: {}", Polish(e2.clone()));
                    println!("Polish evaluation differed for {:?}: {} != {}", c1, x1, x2);
                } else {
                    println!("{:?} OK", c1);
                }
            });

        /*
        assert_eq!(
            expr.evaluate_(d, pt, &evals, &constants).unwrap(),
            PolishToken::evaluate(&expr_polish, d, pt, &evals, &constants).unwrap());
            */
    }
}<|MERGE_RESOLUTION|>--- conflicted
+++ resolved
@@ -570,12 +570,8 @@
             gamma: F::rand(rng),
             joint_combiner: None,
             endo_coefficient: F::zero(),
-<<<<<<< HEAD
-            mds: vec![],
+            mds: &Vesta::sponge_params().mds,
             foreign_field_modulus: vec![],
-=======
-            mds: &Vesta::sponge_params().mds,
->>>>>>> 041f48f6
         };
 
         assert_eq!(
