--- conflicted
+++ resolved
@@ -1,9 +1,5 @@
 //! Keccak gadget
-<<<<<<< HEAD
-use super::{DIM, OFF, QUARTERS};
-=======
 use super::{constants::*, OFF};
->>>>>>> bfe4701b
 use crate::{
     auto_clone, auto_clone_array,
     circuits::{
@@ -13,7 +9,6 @@
             Cache,
         },
         gate::GateType,
-        polynomials::keccak::STATE_LEN,
     },
     grid,
 };
