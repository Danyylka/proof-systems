//! Keccak witness computation

use std::array;

use crate::circuits::polynomials::keccak::{compose, decompose, expand_state, quarters, RC};
use crate::{
    auto_clone,
    circuits::{
        polynomials::keccak::ROUNDS,
        witness::{self, IndexCell, Variables, WitnessCell},
    },
    grid, variable_map,
};
use ark_ff::PrimeField;
use num_bigint::BigUint;

use super::{
    bytestring, collapse, expand, pad, reset, shift, CAPACITY, DIM, KECCAK_COLS, OFF, QUARTERS,
    RATE,
};

<<<<<<< HEAD
type Layout<const N: usize, F> = Vec<Box<dyn WitnessCell<N, F, Vec<F>>>>;
=======
type _Layout<const W: usize, F> = Vec<Box<dyn WitnessCell<W, F, Vec<F>>>>;
>>>>>>> 43572f8e

fn layout_round<F: PrimeField>() -> [Layout<KECCAK_COLS, F>; 1] {
    [vec![
        IndexCell::create("state_a", 0, 100),
        IndexCell::create("state_c", 100, 120),
        IndexCell::create("shifts_c", 120, 200),
        IndexCell::create("dense_c", 200, 220),
        IndexCell::create("quotient_c", 220, 240),
        IndexCell::create("remainder_c", 240, 260),
        IndexCell::create("bound_c", 260, 280),
        IndexCell::create("dense_rot_c", 280, 300),
        IndexCell::create("expand_rot_c", 300, 320),
        IndexCell::create("state_d", 320, 340),
        IndexCell::create("state_e", 340, 440),
        IndexCell::create("shifts_e", 440, 840),
        IndexCell::create("dense_e", 840, 940),
        IndexCell::create("quotient_e", 940, 1040),
        IndexCell::create("remainder_e", 1040, 1140),
        IndexCell::create("bound_e", 1140, 1240),
        IndexCell::create("dense_rot_e", 1240, 1340),
        IndexCell::create("expand_rot_e", 1340, 1440),
        IndexCell::create("state_b", 1440, 1540),
        IndexCell::create("shifts_b", 1540, 1940),
        IndexCell::create("shifts_sum", 1940, 2340),
        IndexCell::create("f00", 2340, 2344),
    ]]
}

fn layout_sponge<F: PrimeField>() -> [Layout<KECCAK_COLS, F>; 1] {
    [vec![
        IndexCell::create("old_state", 0, 100),
        IndexCell::create("new_state", 100, 200),
        IndexCell::create("bytes", 200, 400),
        IndexCell::create("shifts", 400, 800),
    ]]
}

// Transforms a vector of u64 into a vector of field elements
fn field<F: PrimeField>(input: &[u64]) -> Vec<F> {
    input.iter().map(|x| F::from(*x)).collect::<Vec<F>>()
}

// Contains the quotient, remainder, bound, dense rotated as quarters of at most 16 bits each
// Contains the expansion of the rotated word
struct Rotation {
    quotient: Vec<u64>,
    remainder: Vec<u64>,
    bound: Vec<u64>,
    dense_rot: Vec<u64>,
    expand_rot: Vec<u64>,
}

impl Rotation {
    // Returns rotation of 0 bits
    fn none(dense: &[u64]) -> Self {
        Self {
            quotient: vec![0; QUARTERS],
            remainder: dense.to_vec(),
            bound: vec![0xFFFF; QUARTERS],
            dense_rot: dense.to_vec(),
            expand_rot: dense.iter().map(|x| expand(*x)).collect(),
        }
    }

    // On input the dense quarters of a word, rotate the word offset bits to the left
    fn new(dense: &[u64], offset: u32) -> Self {
        if offset == 0 {
            return Self::none(dense);
        }
        let word = compose(dense);
        let rem = (word as u128 * 2u128.pow(offset) % 2u128.pow(64)) as u64;
        let quo = word / 2u64.pow(64 - offset);
        let bnd = (quo as u128) + 2u128.pow(64) - 2u128.pow(offset);
        let rot = rem + quo;
        assert!(rot == word.rotate_left(offset));

        Self {
            quotient: decompose(quo),
            remainder: decompose(rem),
            bound: decompose(bnd as u64),
            dense_rot: decompose(rot),
            expand_rot: decompose(rot).iter().map(|x| expand(*x)).collect(),
        }
    }

    // On input the dense quarters of many words, rotate the word offset bits to the left
    fn many(words: &[u64], offsets: &[u32]) -> Self {
        assert!(words.len() == QUARTERS * offsets.len());
        let mut quotient = vec![];
        let mut remainder = vec![];
        let mut bound = vec![];
        let mut dense_rot = vec![];
        let mut expand_rot = vec![];
        for (word, offset) in words.chunks(QUARTERS).zip(offsets.iter()) {
            let mut rot = Self::new(word, *offset);
            quotient.append(&mut rot.quotient);
            remainder.append(&mut rot.remainder);
            bound.append(&mut rot.bound);
            dense_rot.append(&mut rot.dense_rot);
            expand_rot.append(&mut rot.expand_rot);
        }
        Self {
            quotient,
            remainder,
            bound,
            dense_rot,
            expand_rot,
        }
    }
}

struct Theta {
    state_c: Vec<u64>,
    shifts_c: Vec<u64>,
    dense_c: Vec<u64>,
    quotient_c: Vec<u64>,
    remainder_c: Vec<u64>,
    bound_c: Vec<u64>,
    dense_rot_c: Vec<u64>,
    expand_rot_c: Vec<u64>,
    state_d: Vec<u64>,
    state_e: Vec<u64>,
}

impl Theta {
    fn create(state_a: &[u64]) -> Self {
        let state_c = Self::compute_state_c(state_a);
        let shifts_c = shift(&state_c);
        let dense_c = collapse(&reset(&shifts_c));
        let rotation_c = Rotation::many(&dense_c, &[1; DIM]);
        let state_d = Self::compute_state_d(&shifts_c, &rotation_c.expand_rot);
        let state_e = Self::compute_state_e(state_a, &state_d);
        Self {
            state_c,
            shifts_c,
            dense_c,
            quotient_c: rotation_c.quotient,
            remainder_c: rotation_c.remainder,
            bound_c: rotation_c.bound,
            dense_rot_c: rotation_c.dense_rot,
            expand_rot_c: rotation_c.expand_rot,
            state_d,
            state_e,
        }
    }

    fn compute_state_c(state_a: &[u64]) -> Vec<u64> {
        let state_a = grid!(100, state_a);
        let mut state_c = vec![];
        for x in 0..DIM {
            for q in 0..QUARTERS {
                state_c.push(
                    state_a(0, x, q)
                        + state_a(1, x, q)
                        + state_a(2, x, q)
                        + state_a(3, x, q)
                        + state_a(4, x, q),
                );
            }
        }
        state_c
    }

    fn compute_state_d(shifts_c: &[u64], expand_rot_c: &[u64]) -> Vec<u64> {
        let shifts_c = grid!(20, shifts_c);
        let expand_rot_c = grid!(20, expand_rot_c);
        let mut state_d = vec![];
        for x in 0..DIM {
            for q in 0..QUARTERS {
                state_d.push(shifts_c((x + DIM - 1) % DIM, q) + expand_rot_c((x + 1) % DIM, q));
            }
        }
        state_d
    }

    fn compute_state_e(state_a: &[u64], state_d: &[u64]) -> Vec<u64> {
        let state_a = grid!(100, state_a);
        let state_d = grid!(20, state_d);
        let mut state_e = vec![];
        for y in 0..DIM {
            for x in 0..DIM {
                for q in 0..QUARTERS {
                    state_e.push(state_a(y, x, q) + state_d(x, q));
                }
            }
        }
        state_e
    }
}

struct PiRho {
    shifts_e: Vec<u64>,
    dense_e: Vec<u64>,
    quotient_e: Vec<u64>,
    remainder_e: Vec<u64>,
    bound_e: Vec<u64>,
    dense_rot_e: Vec<u64>,
    expand_rot_e: Vec<u64>,
    state_b: Vec<u64>,
}

impl PiRho {
    fn create(state_e: &[u64]) -> Self {
        let shifts_e = shift(state_e);
        let dense_e = collapse(&reset(&shifts_e));
        let rotation_e = Rotation::many(
            &dense_e,
            &OFF.iter()
                .flatten()
                .map(|x| *x as u32)
                .collect::<Vec<u32>>(),
        );

        let mut state_b = vec![vec![vec![0; QUARTERS]; DIM]; DIM];
        let aux = grid!(100, rotation_e.expand_rot);
        for y in 0..DIM {
            for x in 0..DIM {
                for q in 0..QUARTERS {
                    state_b[(2 * x + 3 * y) % DIM][y][q] = aux(y, x, q);
                }
            }
        }
        let state_b = state_b.iter().flatten().flatten().copied().collect();

        Self {
            shifts_e,
            dense_e,
            quotient_e: rotation_e.quotient,
            remainder_e: rotation_e.remainder,
            bound_e: rotation_e.bound,
            dense_rot_e: rotation_e.dense_rot,
            expand_rot_e: rotation_e.expand_rot,
            state_b,
        }
    }
}

struct Chi {
    shifts_b: Vec<u64>,
    shifts_sum: Vec<u64>,
    state_f: Vec<u64>,
}

impl Chi {
    fn create(state_b: &[u64]) -> Self {
        let shifts_b = shift(state_b);
        let shiftsb = grid!(400, shifts_b);
        let mut sum = vec![];
        for y in 0..DIM {
            for x in 0..DIM {
                for q in 0..QUARTERS {
                    let not = 0x1111111111111111u64 - shiftsb(0, y, (x + 1) % DIM, q);
                    sum.push(not + shiftsb(0, y, (x + 2) % DIM, q));
                }
            }
        }
        let shifts_sum = shift(&sum);
        let shiftsum = grid!(400, shifts_sum);
        let mut state_f = vec![];
        for y in 0..DIM {
            for x in 0..DIM {
                for q in 0..QUARTERS {
                    let and = shiftsum(1, y, x, q);
                    state_f.push(shiftsb(0, y, x, q) + and);
                }
            }
        }

        Self {
            shifts_b,
            shifts_sum,
            state_f,
        }
    }
}

struct Iota {
    state_g: Vec<u64>,
}

impl Iota {
    fn create(state_f: Vec<u64>, round: usize) -> Self {
        let rc = decompose(RC[round])
            .iter()
            .map(|x| expand(*x))
            .collect::<Vec<u64>>();
        let mut state_g = state_f.clone();
        for (i, c) in rc.iter().enumerate() {
            state_g[i] = state_f[i] + *c;
        }
        Self { state_g }
    }
}

/// Creates a witness for the Keccak hash function
/// Input:
/// - message: the message to be hashed
/// Note:
/// Requires at least one more row after the keccak gadget so that
/// constraints can access the next row in the squeeze
pub fn extend_keccak_witness<F: PrimeField>(witness: &mut [Vec<F>; KECCAK_COLS], message: BigUint) {
    let padded = pad(&message.to_bytes_be());
    let chunks = padded.chunks(RATE);

    // The number of rows that need to be added to the witness correspond to
    // - Absorb phase:
    //      - 1 per block for the sponge row
    //      - 24 for the rounds
    // - Squeeze phase:
    //      - 1 for the final sponge row
    let rows: usize = chunks.len() * (ROUNDS + 1) + 1;

    let mut keccak_witness = array::from_fn(|_| vec![F::zero(); rows]);

    // Absorb phase
    let mut row = 0;
    let mut state = vec![0; QUARTERS * DIM * DIM];
    for chunk in chunks {
        let mut block = chunk.to_vec();
        // Pad the block until reaching 200 bytes
        block.append(&mut vec![0; CAPACITY]);
        let dense = quarters(&block);
        let new_state = expand_state(&block);
        auto_clone!(new_state);
        let shifts = shift(&new_state());
        let bytes = block.iter().map(|b| *b as u64).collect::<Vec<u64>>();

        // Initialize the absorb sponge row
        witness::init(
            &mut keccak_witness,
            row,
            &layout_sponge(),
            &variable_map!["old_state" => field(&state), "new_state" => field(&new_state()), "dense" => field(&dense), "bytes" => field(&bytes), "shifts" => field(&shifts)],
        );
        row += 1;

        let xor_state = state
            .iter()
            .zip(new_state())
            .map(|(x, y)| x + y)
            .collect::<Vec<u64>>();

        let mut ini_state = xor_state.clone();

        for round in 0..ROUNDS {
            // Theta
            let theta = Theta::create(&ini_state);

            // PiRho
            let pirho = PiRho::create(&theta.state_e);

            // Chi
            let chi = Chi::create(&pirho.state_b);
            let f00 = chi
                .state_f
                .clone()
                .into_iter()
                .take(QUARTERS)
                .collect::<Vec<u64>>();

            // Iota
            let iota = Iota::create(chi.state_f, round);

            // Initialize the round row
            witness::init(
                &mut keccak_witness,
                row,
                &layout_round(),
                &variable_map![
                "state_a" => field(&ini_state),
                "state_c" => field(&theta.state_c),
                "shifts_c" => field(&theta.shifts_c),
                "dense_c" => field(&theta.dense_c),
                "quotient_c" => field(&theta.quotient_c),
                "remainder_c" => field(&theta.remainder_c),
                "bound_c" => field(&theta.bound_c),
                "dense_rot_c" => field(&theta.dense_rot_c),
                "expand_rot_c" => field(&theta.expand_rot_c),
                "state_d" => field(&theta.state_d),
                "state_e" => field(&theta.state_e),
                "shifts_e" => field(&pirho.shifts_e),
                "dense_e" => field(&pirho.dense_e),
                "quotient_e" => field(&pirho.quotient_e),
                "remainder_e" => field(&pirho.remainder_e),
                "bound_e" => field(&pirho.bound_e),
                "dense_rot_e" => field(&pirho.dense_rot_e),
                "expand_rot_e" => field(&pirho.expand_rot_e),
                "state_b" => field(&pirho.state_b),
                "shifts_b" => field(&chi.shifts_b),
                "shifts_sum" => field(&chi.shifts_sum),
                "f00" => field(&f00)
                ],
            );
            row += 1;
            ini_state = iota.state_g;
        }
        // update state after rounds
        state = ini_state;
    }

    // Squeeze phase

    let new_state = vec![0; QUARTERS * DIM * DIM];
    let shifts = shift(&state);
    let dense = collapse(&reset(&shifts));
    let bytes = bytestring(&dense);

    // Initialize the squeeze sponge row
    witness::init(
        &mut keccak_witness,
        row,
        &layout_sponge(),
        &variable_map!["old_state" => field(&state), "new_state" => field(&new_state), "bytes" => field(&bytes), "shifts" => field(&shifts)],
    );

    for col in 0..KECCAK_COLS {
        witness[col].extend(keccak_witness[col].iter());
    }
}<|MERGE_RESOLUTION|>--- conflicted
+++ resolved
@@ -19,11 +19,7 @@
     RATE,
 };
 
-<<<<<<< HEAD
-type Layout<const N: usize, F> = Vec<Box<dyn WitnessCell<N, F, Vec<F>>>>;
-=======
-type _Layout<const W: usize, F> = Vec<Box<dyn WitnessCell<W, F, Vec<F>>>>;
->>>>>>> 43572f8e
+type Layout<const W: usize, F> = Vec<Box<dyn WitnessCell<W, F, Vec<F>>>>;
 
 fn layout_round<F: PrimeField>() -> [Layout<KECCAK_COLS, F>; 1] {
     [vec![
