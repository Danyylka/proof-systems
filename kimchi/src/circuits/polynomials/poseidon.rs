//! This module implements the Poseidon constraint polynomials.

<<<<<<< HEAD
use crate::circuits::expr::{Cache, Column, ConstantExpr, E};
=======
use crate::circuits::expr::{prologue::*, Cache, ConstantExpr};
>>>>>>> 55cfcf1a
use crate::circuits::gate::{CurrOrNext, GateType};
use crate::circuits::gates::poseidon::*;
use ark_ff::{FftField, SquareRootField};
use oracle::poseidon::{PlonkSpongeConstants15W, SpongeConstants};
use std::ops::RangeInclusive;
use CurrOrNext::*;

/// All the information needed to construct a round in the Poseidon custom gate.
pub struct RoundSpec {
    /// the columns that contain the input
    pub input_cols: RangeInclusive<usize>,
    /// the row that contain the output
    pub output_row: CurrOrNext,
    /// the columns that contain the output
    pub output_cols: RangeInclusive<usize>,
}

/// Specifies in which columns the input of a row is stored,
/// as well as which row and columns the output the permutation is stored.
/// A Poseidon gates performs 5 rounds, with the last 5 round outputing
/// its result on the next row. Each round acts on a state of 3 columns.
/// The layout is also shuffled, so that the 4th round of the gate is stored
/// right after the first round. This is to let the permutation access it,
/// in case the final output lands on this state, instead of the next row's.
pub const ROUND_EQUATIONS: [RoundSpec; ROUNDS_PER_ROW] = [
    RoundSpec {
        input_cols: 0..=2,
        output_row: Curr,
        output_cols: 6..=8,
    },
    RoundSpec {
        input_cols: 6..=8,
        output_row: Curr,
        output_cols: 9..=11,
    },
    RoundSpec {
        input_cols: 9..=11,
        output_row: Curr,
        output_cols: 12..=14,
    },
    RoundSpec {
        input_cols: 12..=14,
        output_row: Curr,
        output_cols: 3..=5,
    },
    RoundSpec {
        input_cols: 3..=5,
        output_row: Next,
        output_cols: 0..=2,
    },
];

/// Poseidon quotient poly contribution computation `f^7 + c(x) - f(wx)`
/// Conjunction of:
/// curr[round_range(1)] = round(curr[round_range(0)])
/// curr[round_range(2)] = round(curr[round_range(1)])
/// curr[round_range(3)] = round(curr[round_range(2)])
/// curr[round_range(4)] = round(curr[round_range(3)])
/// next[round_range(0)] = round(curr[round_range(4)])
///
/// which expands e.g., to
/// curr[round_range(1)][0] =
///      mds[0][0] * sbox(curr[round_range(0)][0])
///    + mds[0][1] * sbox(curr[round_range(0)][1])
///    + mds[0][2] * sbox(curr[round_range(0)][2])
///    + rcm[round_range(1)][0]
/// curr[round_range(1)][1] =
///      mds[1][0] * sbox(curr[round_range(0)][0])
///    + mds[1][1] * sbox(curr[round_range(0)][1])
///    + mds[1][2] * sbox(curr[round_range(0)][2])
///    + rcm[round_range(1)][1]
/// ...
/// The rth position in this array contains the alphas used for the equations that
/// constrain the values of the (r+1)th state.
pub fn constraint<F: FftField + SquareRootField>(alphas: impl Iterator<Item = usize>) -> E<F> {
    let mut res = vec![];
    let mut cache = Cache::default();

    let mds: Vec<Vec<_>> = (0..SPONGE_WIDTH)
        .map(|row| {
            (0..SPONGE_WIDTH)
                .map(|col| ConstantExpr::Mds { row, col })
                .collect()
        })
        .collect();

<<<<<<< HEAD
    for (round, eq) in ROUND_EQUATIONS.iter().enumerate() {
        // sbox
        let mut sboxed = vec![];
        for input_col in eq.input_cols.clone() {
            let res =
                E::cell(Column::Witness(input_col), Curr).pow(PlonkSpongeConstants15W::SPONGE_BOX);
            sboxed.push(cache.cache(res));
        }

        for (state_i, output_col) in eq.output_cols.clone().enumerate() {
            // round constant
            let mut output = E::cell(Column::Coefficient(round * 3 + state_i), Curr);
            // + MDS(sboxed)
            for (x, c) in sboxed.iter().zip(&mds[state_i]) {
                output += E::Constant(c.clone()) * x.clone();
            }
            // create the constraint
            let constraint = E::cell(Column::Witness(output_col), eq.output_row) - output;

            res.push(constraint);
        }
    }

    E::cell(Column::Index(GateType::Poseidon), Curr) * E::combine_constraints(alphas, res)
=======
    for e in ROUND_EQUATIONS.iter() {
        let &RoundEquation {
            source,
            target: (target_row, target_round),
        } = e;
        let sboxed: Vec<_> = round_to_cols(source)
            .map(|i| cache.cache(witness_curr(i).pow(PlonkSpongeConstants15W::SPONGE_BOX)))
            .collect();

        res.extend(round_to_cols(target_round).enumerate().map(|(j, col)| {
            let rc = coeff(idx);

            idx += 1;
            witness(col, target_row)
                - sboxed
                    .iter()
                    .zip(mds[j].iter())
                    .fold(rc, |acc, (x, c)| acc + E::Constant(c.clone()) * x.clone())
        }));
    }
    index(GateType::Poseidon) * E::combine_constraints(0, res)
>>>>>>> 55cfcf1a
}<|MERGE_RESOLUTION|>--- conflicted
+++ resolved
@@ -1,10 +1,6 @@
 //! This module implements the Poseidon constraint polynomials.
 
-<<<<<<< HEAD
-use crate::circuits::expr::{Cache, Column, ConstantExpr, E};
-=======
 use crate::circuits::expr::{prologue::*, Cache, ConstantExpr};
->>>>>>> 55cfcf1a
 use crate::circuits::gate::{CurrOrNext, GateType};
 use crate::circuits::gates::poseidon::*;
 use ark_ff::{FftField, SquareRootField};
@@ -12,48 +8,32 @@
 use std::ops::RangeInclusive;
 use CurrOrNext::*;
 
-/// All the information needed to construct a round in the Poseidon custom gate.
-pub struct RoundSpec {
-    /// the columns that contain the input
-    pub input_cols: RangeInclusive<usize>,
-    /// the row that contain the output
-    pub output_row: CurrOrNext,
-    /// the columns that contain the output
-    pub output_cols: RangeInclusive<usize>,
+/// An equation of the form `(curr | next)[i] = round(curr[j])`
+pub struct RoundEquation {
+    pub source: usize,
+    pub target: (CurrOrNext, usize),
 }
 
-/// Specifies in which columns the input of a row is stored,
-/// as well as which row and columns the output the permutation is stored.
-/// A Poseidon gates performs 5 rounds, with the last 5 round outputing
-/// its result on the next row. Each round acts on a state of 3 columns.
-/// The layout is also shuffled, so that the 4th round of the gate is stored
-/// right after the first round. This is to let the permutation access it,
-/// in case the final output lands on this state, instead of the next row's.
-pub const ROUND_EQUATIONS: [RoundSpec; ROUNDS_PER_ROW] = [
-    RoundSpec {
-        input_cols: 0..=2,
-        output_row: Curr,
-        output_cols: 6..=8,
+pub const ROUND_EQUATIONS: [RoundEquation; ROUNDS_PER_ROW] = [
+    RoundEquation {
+        source: 0,
+        target: (Curr, 1),
     },
-    RoundSpec {
-        input_cols: 6..=8,
-        output_row: Curr,
-        output_cols: 9..=11,
+    RoundEquation {
+        source: 1,
+        target: (Curr, 2),
     },
-    RoundSpec {
-        input_cols: 9..=11,
-        output_row: Curr,
-        output_cols: 12..=14,
+    RoundEquation {
+        source: 2,
+        target: (Curr, 3),
     },
-    RoundSpec {
-        input_cols: 12..=14,
-        output_row: Curr,
-        output_cols: 3..=5,
+    RoundEquation {
+        source: 3,
+        target: (Curr, 4),
     },
-    RoundSpec {
-        input_cols: 3..=5,
-        output_row: Next,
-        output_cols: 0..=2,
+    RoundEquation {
+        source: 4,
+        target: (Next, 0),
     },
 ];
 
@@ -83,6 +63,8 @@
     let mut res = vec![];
     let mut cache = Cache::default();
 
+    let mut idx = 0;
+
     let mds: Vec<Vec<_>> = (0..SPONGE_WIDTH)
         .map(|row| {
             (0..SPONGE_WIDTH)
@@ -91,32 +73,6 @@
         })
         .collect();
 
-<<<<<<< HEAD
-    for (round, eq) in ROUND_EQUATIONS.iter().enumerate() {
-        // sbox
-        let mut sboxed = vec![];
-        for input_col in eq.input_cols.clone() {
-            let res =
-                E::cell(Column::Witness(input_col), Curr).pow(PlonkSpongeConstants15W::SPONGE_BOX);
-            sboxed.push(cache.cache(res));
-        }
-
-        for (state_i, output_col) in eq.output_cols.clone().enumerate() {
-            // round constant
-            let mut output = E::cell(Column::Coefficient(round * 3 + state_i), Curr);
-            // + MDS(sboxed)
-            for (x, c) in sboxed.iter().zip(&mds[state_i]) {
-                output += E::Constant(c.clone()) * x.clone();
-            }
-            // create the constraint
-            let constraint = E::cell(Column::Witness(output_col), eq.output_row) - output;
-
-            res.push(constraint);
-        }
-    }
-
-    E::cell(Column::Index(GateType::Poseidon), Curr) * E::combine_constraints(alphas, res)
-=======
     for e in ROUND_EQUATIONS.iter() {
         let &RoundEquation {
             source,
@@ -137,6 +93,5 @@
                     .fold(rc, |acc, (x, c)| acc + E::Constant(c.clone()) * x.clone())
         }));
     }
-    index(GateType::Poseidon) * E::combine_constraints(0, res)
->>>>>>> 55cfcf1a
+    index(GateType::Poseidon) * E::combine_constraints(alphas, res)
 }