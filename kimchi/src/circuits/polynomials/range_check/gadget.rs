--- conflicted
+++ resolved
@@ -142,12 +142,8 @@
         let mut index_evals = HashMap::new();
         index_evals.insert(
             self.typ,
-<<<<<<< HEAD
-            &cs.column_evaluations
-=======
             &index
                 .column_evaluations
->>>>>>> 2de16de4
                 .range_check_selectors8
                 .as_ref()
                 .unwrap()[circuit_gate_selector_index(self.typ)],
@@ -190,13 +186,8 @@
                     foreign_field_modulus: None,
                 },
                 witness: &witness_evals.d8.this.w,
-<<<<<<< HEAD
-                coefficient: &cs.column_evaluations.coefficients8,
-                vanishes_on_last_4_rows: &cs.precomputations().vanishes_on_last_4_rows,
-=======
                 coefficient: &index.column_evaluations.coefficients8,
                 vanishes_on_last_4_rows: &index.cs.precomputations().vanishes_on_last_4_rows,
->>>>>>> 2de16de4
                 z: &witness_evals.d8.this.z,
                 l0_1: l0_1(index.cs.domain.d1),
                 domain: index.cs.domain,
