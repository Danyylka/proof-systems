--- conflicted
+++ resolved
@@ -103,11 +103,7 @@
     /// Runtime table
     runtime_table: Option<DensePolynomial<F>>,
     runtime_table_d8: Option<Evaluations<F, D<F>>>,
-<<<<<<< HEAD
-    runtime_table_comm: Option<(PolyComm<G>, PolyComm<G::ScalarField>)>,
-=======
     runtime_table_comm: Option<BlindedCommitment<G>>,
->>>>>>> 11a7c221
     runtime_second_col_d8: Option<Evaluations<F, D<F>>>,
 }
 
@@ -143,11 +139,7 @@
         mut witness: [Vec<G::ScalarField>; COLUMNS],
         runtime_tables: &[RuntimeTable<G::ScalarField>],
         index: &ProverIndex<G>,
-<<<<<<< HEAD
-        prev_challenges: Vec<(Vec<G::ScalarField>, PolyComm<G>)>,
-=======
         prev_challenges: Vec<RecursionChallenge<G>>,
->>>>>>> 11a7c221
     ) -> Result<Self> {
         // make sure that the SRS is not smaller than the domain size
         let d1_size = index.cs.domain.d1.size();
@@ -223,13 +215,8 @@
         //~
         //~    Note: since the witness is in evaluation form,
         //~    we can use the `commit_evaluation` optimization.
-<<<<<<< HEAD
-        let w_comm: [(PolyComm<G>, PolyComm<G::ScalarField>); COLUMNS] = array_init(|i| {
+        let w_comm: [BlindedCommitment<G>; COLUMNS] = array_init(|i| {
             let e = Evaluations::<G::ScalarField, D<G::ScalarField>>::from_vec_and_domain(
-=======
-        let w_comm: [BlindedCommitment<G>; COLUMNS] = array_init(|i| {
-            let e = Evaluations::<ScalarField<G>, D<ScalarField<G>>>::from_vec_and_domain(
->>>>>>> 11a7c221
                 witness[i].clone(),
                 index.cs.domain.d1,
             );
@@ -772,18 +759,12 @@
             // the higher degree coefficients of `t` are 0.
             for _ in 0..dummies {
                 use ark_ec::ProjectiveCurve;
-<<<<<<< HEAD
                 let w = <G::ScalarField as UniformRand>::rand(rng);
-                t_comm.unshifted.push(index.srs.h.mul(w).into_affine());
-                omega_t.unshifted.push(w);
-=======
-                let w = <ScalarField<G> as UniformRand>::rand(rng);
                 t_comm
                     .commitment
                     .unshifted
                     .push(index.srs.h.mul(w).into_affine());
                 t_comm.blinders.unshifted.push(w);
->>>>>>> 11a7c221
             }
             t_comm
         };
@@ -939,13 +920,8 @@
             let power_of_eval_points_for_chunks = [zeta_to_srs_len, zeta_omega_to_srs_len];
             &chunked_evals
                 .iter()
-<<<<<<< HEAD
-                .zip(power_of_eval_points_for_chunks.iter())
+                .zip(power_of_eval_points_for_chunks.iter()) // (zeta , zeta_omega)
                 .map(|(es, &e1)| ProofEvaluations::<G::ScalarField> {
-=======
-                .zip(power_of_eval_points_for_chunks.iter()) // (zeta , zeta_omega)
-                .map(|(es, &e1)| ProofEvaluations::<ScalarField<G>> {
->>>>>>> 11a7c221
                     s: array_init(|i| DensePolynomial::eval_polynomial(&es.s[i], e1)),
                     w: array_init(|i| DensePolynomial::eval_polynomial(&es.w[i], e1)),
                     z: DensePolynomial::eval_polynomial(&es.z, e1),
@@ -1012,13 +988,8 @@
         //~ 1. construct the blinding part of the ft polynomial commitment
         //~    see https://o1-labs.github.io/mina-book/crypto/plonk/maller_15.html#evaluation-proof-and-blinding-factors
         let blinding_ft = {
-<<<<<<< HEAD
-            let blinding_t = t_comm.1.chunk_blinding(zeta_to_srs_len);
+            let blinding_t = t_comm.blinders.chunk_blinding(zeta_to_srs_len);
             let blinding_f = G::ScalarField::zero();
-=======
-            let blinding_t = t_comm.blinders.chunk_blinding(zeta_to_srs_len);
-            let blinding_f = ScalarField::<G>::zero();
->>>>>>> 11a7c221
 
             PolyComm {
                 // blinding_f - Z_H(zeta) * blinding_t
