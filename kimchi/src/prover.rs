//! This module implements prover's zk-proof primitive.

use crate::prover::permutation::ZK_ROWS;
use crate::{
    circuits::{
        argument::{Argument, ArgumentType},
        constraints::LookupConstraintSystem,
        expr::{l0_1, Constants, Environment, LookupEnvironment},
        gate::GateType,
        lookup::{
            self,
            constraints::LookupConfiguration,
            lookups::LookupsUsed,
            tables::{combine_table_entry, CombinedEntry},
        },
        polynomials::{
            chacha::{ChaCha0, ChaCha1, ChaCha2, ChaChaFinal},
            complete_add::CompleteAdd,
            endomul_scalar::EndomulScalar,
            endosclmul::EndosclMul,
            generic, permutation,
            poseidon::Poseidon,
            varbasemul::VarbaseMul,
        },
        wires::{COLUMNS, PERMUTS},
    },
    error::ProofError,
    plonk_sponge::FrSponge,
    proof::{
        LookupCommitments, LookupEvaluations, ProofEvaluations, ProverCommitments, ProverProof,
    },
    prover_index::ProverIndex,
};
<<<<<<< HEAD
use ark_ec::{AffineCurve, ProjectiveCurve};
=======
>>>>>>> 52b859e9
use ark_ff::{Field, One, PrimeField, UniformRand, Zero};
use ark_poly::{
    univariate::DensePolynomial, Evaluations, Polynomial, Radix2EvaluationDomain as D, UVPolynomial,
};
use array_init::array_init;
use commitment_dlog::commitment::{b_poly_coefficients, CommitmentCurve, PolyComm};
use itertools::Itertools;
use o1_utils::{types::fields::*, ExtendedDensePolynomial as _};
use oracle::{sponge::ScalarChallenge, FqSponge};
use rayon::iter::{
    IndexedParallelIterator, IntoParallelRefIterator, IntoParallelRefMutIterator, ParallelIterator,
};
use std::collections::HashMap;

/// The result of a proof creation or verification.
pub type Result<T> = std::result::Result<T, ProofError>;

impl<G: CommitmentCurve> ProverProof<G>
where
    G::BaseField: PrimeField,
{
    /// This function constructs prover's zk-proof from the witness & the ProverIndex against SRS instance
    pub fn create<
        EFqSponge: Clone + FqSponge<BaseField<G>, G, ScalarField<G>>,
        EFrSponge: FrSponge<ScalarField<G>>,
    >(
        groupmap: &G::Map,
        witness: [Vec<ScalarField<G>>; COLUMNS],
        index: &ProverIndex<G>,
    ) -> Result<Self> {
        Self::create_recursive::<EFqSponge, EFrSponge>(
            groupmap,
            witness,
            index,
            Vec::new(),
            array_init(|_| None),
        )
    }

    /// This function constructs prover's recursive zk-proof from the witness & the ProverIndex against SRS instance
    pub fn create_recursive<
        EFqSponge: Clone + FqSponge<BaseField<G>, G, ScalarField<G>>,
        EFrSponge: FrSponge<ScalarField<G>>,
    >(
        group_map: &G::Map,
        mut witness: [Vec<ScalarField<G>>; COLUMNS],
        index: &ProverIndex<G>,
        prev_challenges: Vec<(Vec<ScalarField<G>>, PolyComm<G>)>,
        blinders: [Option<PolyComm<ScalarField<G>>>; COLUMNS],
    ) -> Result<Self> {
        let start = std::time::Instant::now();
        let mut prev = start;
        let mut time = |l: u32| {
            let now = std::time::Instant::now();
            println!("{}: {:?}", l, prev.elapsed());
            prev = now;
        };
        let d1_size = index.cs.domain.d1.size as usize;
        // TODO: rng should be passed as arg
        let rng = &mut rand::rngs::OsRng;

        // double-check the witness
        if true
        /* cfg!(test) */
        {
            let public = witness[0][0..index.cs.public].to_vec();
            index
                .cs
                .verify(&witness, &public)
                .expect("incorrect witness");
        }

        //~ 1. Ensure we have room in the witness for the zero-knowledge rows.
        //~    We currently expect the witness not to be of the same length as the domain,
        //~    but instead be of the length of the (smaller) circuit.
        //~    If we cannot add `ZK_ROWS` rows to the columns of the witness before reaching
        //~    the size of the domain, abort.
        let length_witness = witness[0].len();
        let length_padding = d1_size
            .checked_sub(length_witness)
            .ok_or(ProofError::NoRoomForZkInWitness)?;
        /*
        if length_padding < ZK_ROWS as usize {
            return Err(ProofError::NoRoomForZkInWitness);
        } */

        //~ 2. Pad the witness columns with Zero gates to make them the same length as the domain.
        //~    Then, randomize the last `ZK_ROWS` of each columns.
        for w in &mut witness {
            if w.len() != length_witness {
                return Err(ProofError::WitnessCsInconsistent);
            }

            // padding
            w.extend(std::iter::repeat(ScalarField::<G>::zero()).take(length_padding));

            /*
            // zk-rows
            for row in w.iter_mut().rev().take(ZK_ROWS as usize) {
                *row = ScalarField::<G>::rand(rng);
            } */
        }
        time(line!());

        //~ 3. Setup the Fq-Sponge.
        let mut fq_sponge = EFqSponge::new(index.fq_sponge_params.clone());

        //~ 4. Compute the negated public input polynomial as
        //~    the polynomial that evaluates to $-p_i$ for the first `public_input_size` values of the domain,
        //~    and $0$ for the rest.
        let public = witness[0][0..index.cs.public].to_vec();
        let public_poly = -Evaluations::<ScalarField<G>, D<ScalarField<G>>>::from_vec_and_domain(
            public.clone(),
            index.cs.domain.d1,
        )
        .interpolate();
        time(line!());

        //~ 5. Commit (non-hiding) to the negated public input polynomial.
        let public_comm = index.srs.commit_non_hiding(&public_poly, None);

        //~ 6. Absorb the commitment to the public polynomial with the Fq-Sponge.
        //~    Note: unlike the original PLONK protocol,
        //~    the prover also provides evaluations of the public polynomial to help the verifier circuit.
        //~    This is why we need to absorb the commitment to the public polynomial at this point.
        fq_sponge.absorb_g(&public_comm.unshifted);

        //~ 7. Commit to the witness columns by creating `COLUMNS` hidding commitments.
        //~    Note: since the witness is in evaluation form,
        //~    we can use the `commit_evaluation` optimization.
        let w_comm: [(PolyComm<G>, PolyComm<ScalarField<G>>); COLUMNS] = array_init(|i| {
            let e = Evaluations::<ScalarField<G>, D<ScalarField<G>>>::from_vec_and_domain(
                witness[i].clone(),
                index.cs.domain.d1,
            );

            match &blinders[i] {
                None => index
                    .srs
                    .commit_evaluations(index.cs.domain.d1, &e, None, rng),
                Some(b) => {
                    let c = index
                        .srs
                        .commit_evaluations_non_hiding(index.cs.domain.d1, &e, None);
                    (
                        c.zip(b).unwrap().map(|(g, b)| {
                            if g.is_zero() {
                                // TODO: This leaks information when g is the identity!
                                // We should change this so that we still mask in this case
                                g
                            } else {
                                let mut g_masked = index.srs.h.mul(b);
                                g_masked.add_assign_mixed(&g);
                                g_masked.into_affine()
                            }
                        }),
                        b.clone(),
                    )
                }
            }
        });
        time(line!());

        //~ 8. Absorb the witness commitments with the Fq-Sponge.
        w_comm
            .iter()
            .for_each(|c| fq_sponge.absorb_g(&c.0.unshifted));

        //~ 9. Compute the witness polynomials by interpolating each `COLUMNS` of the witness.
        //~    TODO: why not do this first, and then commit? Why commit from evaluation directly?
        let witness_poly: [DensePolynomial<ScalarField<G>>; COLUMNS] = array_init(|i| {
            Evaluations::<ScalarField<G>, D<ScalarField<G>>>::from_vec_and_domain(
                witness[i].clone(),
                index.cs.domain.d1,
            )
            .interpolate()
        });
<<<<<<< HEAD
        time(line!());

        //~ 10. TODO: lookup
        let joint_combiner_ = {
=======
        //~ 10. If there's a joint lookup being used in the circuit (TODO: define joint lookup vs single lookup):
        let joint_combiner: ScalarField<G> = {
            //~     - Sample the joint combinator (lookup challenge) $j$ with the Fq-Sponge.
>>>>>>> 52b859e9
            // TODO: how will the verifier circuit handle these kind of things? same with powers of alpha...
            let s = match index.cs.lookup_constraint_system.as_ref() {
                None
                | Some(LookupConstraintSystem {
                    configuration:
                        LookupConfiguration {
                            lookup_used: LookupsUsed::Single,
                            ..
                        },
                    ..
                }) => ScalarChallenge(ScalarField::<G>::zero()),
                Some(LookupConstraintSystem {
                    configuration:
                        LookupConfiguration {
                            lookup_used: LookupsUsed::Joint,
                            ..
                        },
                    ..
                }) => ScalarChallenge(fq_sponge.challenge()),
            };

            //~     - derive the scalar joint combinator $j$ from $j'$ using the endomorphism (TODO: details, explicitly say that we change the field).
            s.to_field(&index.srs.endo_r)
        };

        let table_id_combiner: ScalarField<G> =
            if let Some(lcs) = index.cs.lookup_constraint_system.as_ref() {
                if lcs.table_ids8.as_ref().is_some() {
                    joint_combiner.pow([lcs.configuration.max_joint_size as u64])
                } else {
                    ScalarField::<G>::zero()
                }
            } else {
                ScalarField::<G>::zero()
            };

        // TODO: Looking-up a tuple (f_0, f_1, ..., f_{m-1}) in a tuple of tables (T_0, ..., T_{m-1}) is
        // reduced to a single lookup
        // sum_i joint_combiner^i f_i
        // in the "joint table"
        // sum_i joint_combiner^i T_i
        //
        // We write down all these combined joint lookups in the sorted-lookup
        // table, so `lookup_sorted` ends up being a list of all these combined values.
        //
        // We will commit to the columns of lookup_sorted. For example, the 0th one,
        //
        // as
        //
        // sum_i lookup_sorted[0][i] L_i
        //
        // where L_i is the ith normalized lagrange commitment, and where
        // lookup_sorted[0][i] = sum_j joint_combiner^j f_{0, i, j}
        //
        // for some lookup values f_{0, i, j}
        //
        // Computing it that way is not the best, since for example, in our four-bit xor table,
        // all the individual f_{0, i, j} are only four bits while the combined scalar
        //
        // sum_j joint_combiner^j f_{0, i, j}
        //
        // will (with overwhelming probability) be a basically full width field element.
        //
        // As a result, if the lookup values are smaller, it will be better not to
        // combine the joint lookup values and instead to compute the commitment to
        // lookup_sorted[0][i] (for example) as
        //
        // sum_j joint_combiner^j (sum_i f_{0, i, j} L_i)
        // = sum_i (sum_j joint_combiner^j f_{0, i, j}) L_i
        // = sum_i lookup_sorted[0][i] L_i
        //
        // This should be quite a lot cheaper when the scalars f_{0, i, j} are small.
        // We should try it to see how it is in practice. It would be nice if there
        // were some cheap computation we could run on the lookup values to determine
        // whether we should combine the scalars before the multi-exp or not, like computing
        // their average length or something like that.

        let dummy_lookup_value = {
            let x = match index.cs.lookup_constraint_system.as_ref() {
                None => ScalarField::<G>::zero(),
                Some(lcs) => lcs
                    .configuration
                    .dummy_lookup
                    .evaluate(&joint_combiner, &table_id_combiner),
            };
            CombinedEntry(x)
        };

        //~ 12. If using lookup:
        let (lookup_sorted, lookup_sorted_coeffs, lookup_sorted_comm, lookup_sorted8) =
            match index.cs.lookup_constraint_system.as_ref() {
                None => (None, None, None, None),
                Some(lcs) => {
                    let iter_lookup_table = || {
                        (0..d1_size).map(|i| {
                            let row = lcs.lookup_table8.iter().map(|e| &e.evals[8 * i]);
                            let table_id = match lcs.table_ids8.as_ref() {
                                Some(table_ids8) => table_ids8.evals[8 * i],
                                None =>
                                // If there is no `table_ids8` in the constraint system,
                                // every table ID is identically 0.
                                {
                                    ScalarField::<G>::zero()
                                }
                            };
                            CombinedEntry(combine_table_entry(
                                &joint_combiner,
                                &table_id_combiner,
                                row,
                                &table_id,
                            ))
                        })
                    };

                    //~     - Compute the sorted table.
                    // TODO: Once we switch to committing using lagrange commitments,
                    // `witness` will be consumed when we interpolate, so interpolation will
                    // have to moved below this.
                    let lookup_sorted: Vec<Vec<CombinedEntry<ScalarField<G>>>> =
                        lookup::constraints::sorted(
                            dummy_lookup_value,
                            iter_lookup_table,
                            index.cs.domain.d1,
                            &index.cs.gates,
                            &witness,
                            (joint_combiner, table_id_combiner),
                        )?;

                    //~     - Compute the sorted coefficients.
                    let lookup_sorted: Vec<_> = lookup_sorted
                        .into_iter()
                        .map(|chunk| {
                            let v: Vec<_> = chunk.into_iter().map(|x| x.0).collect();
                            lookup::constraints::zk_patch(v, index.cs.domain.d1, rng)
                        })
                        .collect();

                    //~     - Commit to each of the sorted table columns.
                    //~       (See section on lookup to see how to compute it.)
                    let comm: Vec<_> = lookup_sorted
                        .iter()
                        .map(|v| {
                            index
                                .srs
                                .commit_evaluations(index.cs.domain.d1, v, None, rng)
                        })
                        .collect();
                    let coeffs : Vec<_> =
                        // TODO: We can avoid storing these coefficients.
                        lookup_sorted.iter().map(|e| e.clone().interpolate()).collect();
                    let evals8: Vec<_> = coeffs
                        .iter()
                        .map(|v| v.evaluate_over_domain_by_ref(index.cs.domain.d8))
                        .collect();

                    // absorb lookup polynomials
                    comm.iter().for_each(|c| fq_sponge.absorb_g(&c.0.unshifted));

                    (Some(lookup_sorted), Some(coeffs), Some(comm), Some(evals8))
                }
            };

        time(line!());
        //~ 11. Sample $\beta$ with the Fq-Sponge.
        let beta = fq_sponge.challenge();

        //~ 12. Sample $\gamma$ with the Fq-Sponge.
        let gamma = fq_sponge.challenge();

        //~ 13. TODO: lookup
        let (lookup_aggreg_coeffs, lookup_aggreg_comm, lookup_aggreg8) =
            // compute lookup aggregation polynomial
            match (index.cs.lookup_constraint_system.as_ref(), lookup_sorted) {
                (None, None) | (None, Some(_)) | (Some(_), None) => (None, None, None),
                (Some(lcs), Some(lookup_sorted)) => {
                    let iter_lookup_table = || (0..d1_size).map(|i| {
                        let row = lcs.lookup_table8.iter().map(|e| & e.evals[8 * i]);
                        let table_id =
                            match lcs.table_ids8.as_ref() {
                                Some(table_ids8) => table_ids8.evals[8 * i],
                                None =>
                                    // If there is no `table_ids8` in the constraint system, every
                                    // table ID is identically 0.
                                    ScalarField::<G>::zero(),
                            };
                        combine_table_entry(&joint_combiner, &table_id_combiner, row, &table_id)
                    });

                    let aggreg =
                        lookup::constraints::aggregation::<_, ScalarField<G>, _>(
                            dummy_lookup_value.0,
                            iter_lookup_table(),
                            index.cs.domain.d1,
                            &index.cs.gates,
                            &witness,
                            &joint_combiner,
                            &table_id_combiner,
                            beta, gamma,
                            &lookup_sorted,
                            rng)?;

                    if aggreg.evals[d1_size - (ZK_ROWS as usize + 1)] != ScalarField::<G>::one() {
                        panic!("aggregation incorrect: {}", aggreg.evals[d1_size-(ZK_ROWS as usize + 1)]);
                    }

                    let comm = index.srs.commit_evaluations(index.cs.domain.d1, &aggreg, None, rng);
                    fq_sponge.absorb_g(&comm.0.unshifted);

                    let coeffs = aggreg.interpolate();

                    // TODO: There's probably a clever way to expand the domain without
                    // interpolating
                    let evals8 = coeffs.evaluate_over_domain_by_ref(index.cs.domain.d8);
                    (Some(coeffs), Some(comm), Some(evals8))
                },
            };

        time(line!());
        //~ 14. Compute the permutation aggregation polynomial $z$.
        let z_poly = index.cs.perm_aggreg(&witness, &beta, &gamma, rng)?;

        //~ 15. Commit (hidding) to the permutation aggregation polynomial $z$.
        let z_comm = index.srs.commit(&z_poly, None, rng);

        time(line!());
        //~ 16. Absorb the permutation aggregation polynomial $z$ with the Fq-Sponge.
        fq_sponge.absorb_g(&z_comm.0.unshifted);

        //~ 17. Sample $\alpha'$ with the Fq-Sponge.
        let alpha_chal = ScalarChallenge(fq_sponge.challenge());

        //~ 18. Derive $\alpha$ from $\alpha'$ using the endomorphism (TODO: details)
        let alpha: ScalarField<G> = alpha_chal.to_field(&index.srs.endo_r);

        //~ 19. TODO: instantiate alpha?
        let mut all_alphas = index.powers_of_alpha.clone();
        all_alphas.instantiate(alpha);

        //~ 20. TODO: this is just an optimization, ignore?
        let lagrange = index.cs.evaluate(&witness_poly, &z_poly);
        time(line!());

        //~ 21. TODO: lookup
        let lookup_table_combined = index.cs.lookup_constraint_system.as_ref().map(|lcs| {
            let joint_table = &lcs.lookup_table8;
            let mut res = joint_table[joint_table.len() - 1].clone();
            for col in joint_table.iter().rev().skip(1) {
                res.evals.par_iter_mut().for_each(|e| *e *= joint_combiner);
                res += col;
            }
            if let Some(table_ids8) = &lcs.table_ids8 {
                res.evals
                    .par_iter_mut()
                    .zip(table_ids8.evals.par_iter())
                    .for_each(|(x, table_id)| {
                        *x += table_id_combiner * table_id;
                    })
            }
            res
        });

        let lookup_env = lookup_table_combined
            .as_ref()
            .zip(lookup_sorted8.as_ref())
            .zip(lookup_aggreg8.as_ref())
            .zip(index.cs.lookup_constraint_system.as_ref())
            .map(
                |(((lookup_table_combined, lookup_sorted), lookup_aggreg), lcs)| {
                    LookupEnvironment {
                        aggreg: lookup_aggreg,
                        sorted: lookup_sorted,
                        table: lookup_table_combined,
                        selectors: &lcs.lookup_selectors,
                    }
                },
            );

        //~ 22. TODO: setup the env
        let env = {
            let mut index_evals = HashMap::new();
            use GateType::*;
            index_evals.insert(Poseidon, &index.cs.ps8);
            index_evals.insert(CompleteAdd, &index.cs.complete_addl4);
            index_evals.insert(VarBaseMul, &index.cs.mull8);
            index_evals.insert(EndoMul, &index.cs.emull);
            index_evals.insert(EndoMulScalar, &index.cs.endomul_scalar8);
            [ChaCha0, ChaCha1, ChaCha2, ChaChaFinal]
                .iter()
                .enumerate()
                .for_each(|(i, g)| {
                    if let Some(c) = &index.cs.chacha8 {
                        index_evals.insert(*g, &c[i]);
                    }
                });
            Environment {
                constants: Constants {
                    alpha,
                    beta,
                    gamma,
                    joint_combiner,
                    endo_coefficient: index.cs.endo,
                    mds: index.cs.fr_sponge_params.mds.clone(),
                },
                witness: &lagrange.d8.this.w,
                coefficient: &index.cs.coefficients8,
                vanishes_on_last_4_rows: &index.cs.precomputations().vanishes_on_last_4_rows,
                z: &lagrange.d8.this.z,
                l0_1: l0_1(index.cs.domain.d1),
                domain: index.cs.domain,
                index: index_evals,
                lookup: lookup_env,
            }
        };

        time(line!());
        //~ 23. Compute the quotient polynomial (the $t$ in $f = Z_H \cdot t$).
        //~     The quotient polynomial is computed by adding all these polynomials together:
        //~     - the combined constraints for all the gates
        //~     - the combined constraints for the permutation
        //~     - TODO: lookup
        //~     - the negated public polynomial
        //~     and by then dividing the resulting polynomial with the vanishing polynomial $Z_H$.
        //~     TODO: specify the split of the permutation polynomial into perm and bnd?
        let quotient_poly = {
            // generic
            let alphas =
                all_alphas.get_alphas(ArgumentType::Gate(GateType::Generic), generic::CONSTRAINTS);
            let mut t4 = index.cs.gnrc_quot(alphas, &lagrange.d4.this.w);

            if cfg!(test) {
                let p4 = public_poly.evaluate_over_domain_by_ref(index.cs.domain.d4);
                let gen_minus_pub = &t4 + &p4;

                let (_, res) = gen_minus_pub
                    .interpolate()
                    .divide_by_vanishing_poly(index.cs.domain.d1)
                    .unwrap();
                assert!(res.is_zero());
            }

            // complete addition
            let add_constraint = CompleteAdd::combined_constraints(&all_alphas);
            let add4 = add_constraint.evaluations(&env);
            t4 += &add4;

            if cfg!(test) {
                let (_, res) = add4
                    .clone()
                    .interpolate()
                    .divide_by_vanishing_poly(index.cs.domain.d1)
                    .unwrap();
                assert!(res.is_zero());
            }

            drop(add4);

            // permutation
            let alphas = all_alphas.get_alphas(ArgumentType::Permutation, permutation::CONSTRAINTS);
            let (perm, bnd) = index
                .cs
                .perm_quot(&lagrange, beta, gamma, &z_poly, alphas)?;
            let mut t8 = perm;

            if cfg!(test) {
                let (_, res) = t8
                    .clone()
                    .interpolate()
                    .divide_by_vanishing_poly(index.cs.domain.d1)
                    .unwrap();
                assert!(res.is_zero());
            }

            // scalar multiplication
            let mul8 = VarbaseMul::combined_constraints(&all_alphas).evaluations(&env);
            t8 += &mul8;

            if cfg!(test) {
                let (_, res) = mul8
                    .clone()
                    .interpolate()
                    .divide_by_vanishing_poly(index.cs.domain.d1)
                    .unwrap();
                assert!(res.is_zero());
            }

            drop(mul8);

            // endoscaling
            let emul8 = EndosclMul::combined_constraints(&all_alphas).evaluations(&env);
            t8 += &emul8;

            if cfg!(test) {
                let (_, res) = emul8
                    .clone()
                    .interpolate()
                    .divide_by_vanishing_poly(index.cs.domain.d1)
                    .unwrap();
                assert!(res.is_zero());
            }

            drop(emul8);

            // endoscaling scalar computation
            let emulscalar8 = EndomulScalar::combined_constraints(&all_alphas).evaluations(&env);
            t8 += &emulscalar8;

            if cfg!(test) {
                let (_, res) = emulscalar8
                    .clone()
                    .interpolate()
                    .divide_by_vanishing_poly(index.cs.domain.d1)
                    .unwrap();
                assert!(res.is_zero());
            }

            drop(emulscalar8);

            // poseidon
            let pos8 = Poseidon::combined_constraints(&all_alphas).evaluations(&env);
            t8 += &pos8;

            if cfg!(test) {
                let (_, res) = pos8
                    .clone()
                    .interpolate()
                    .divide_by_vanishing_poly(index.cs.domain.d1)
                    .unwrap();
                assert!(res.is_zero());
            }

            drop(pos8);

            // chacha
            if index.cs.chacha8.as_ref().is_some() {
                let chacha0 = ChaCha0::combined_constraints(&all_alphas).evaluations(&env);
                t4 += &chacha0;

                let chacha1 = ChaCha1::combined_constraints(&all_alphas).evaluations(&env);
                t4 += &chacha1;

                let chacha2 = ChaCha2::combined_constraints(&all_alphas).evaluations(&env);
                t4 += &chacha2;

                let chacha_final = ChaChaFinal::combined_constraints(&all_alphas).evaluations(&env);
                t4 += &chacha_final;

                if cfg!(test) {
                    let (_, res) = chacha0
                        .clone()
                        .interpolate()
                        .divide_by_vanishing_poly(index.cs.domain.d1)
                        .unwrap();
                    assert!(res.is_zero());

                    let (_, res) = chacha1
                        .clone()
                        .interpolate()
                        .divide_by_vanishing_poly(index.cs.domain.d1)
                        .unwrap();
                    assert!(res.is_zero());

                    let (_, res) = chacha2
                        .clone()
                        .interpolate()
                        .divide_by_vanishing_poly(index.cs.domain.d1)
                        .unwrap();
                    assert!(res.is_zero());

                    let (_, res) = chacha_final
                        .clone()
                        .interpolate()
                        .divide_by_vanishing_poly(index.cs.domain.d1)
                        .unwrap();
                    assert!(res.is_zero());
                }
            }

            // lookup
            if let Some(lcs) = index.cs.lookup_constraint_system.as_ref() {
                let lookup_alphas =
                    all_alphas.get_alphas(ArgumentType::Lookup, lookup::constraints::CONSTRAINTS);
                let constraints =
                    lookup::constraints::constraints(&lcs.configuration, index.cs.domain.d1);

                for (constraint, alpha_pow) in constraints.into_iter().zip_eq(lookup_alphas) {
                    let mut eval = constraint.evaluations(&env);
                    eval.evals.iter_mut().for_each(|x| *x *= alpha_pow);

                    if eval.domain().size == t4.domain().size {
                        t4 += &eval;
                    } else if eval.domain().size == t8.domain().size {
                        t8 += &eval;
                    } else {
                        panic!("Bad evaluation")
                    }
                }
            }

            // public polynomial
            let mut f = t4.interpolate() + t8.interpolate();
            f += &public_poly;

            // divide contributions with vanishing polynomial
            let (mut quotient, res) = f
                .divide_by_vanishing_poly(index.cs.domain.d1)
                .ok_or(ProofError::Prover("division by vanishing polynomial"))?;
            if !res.is_zero() {
                return Err(ProofError::Prover(
                    "rest of division by vanishing polynomial",
                ));
            }

            quotient += &bnd; // already divided by Z_H
            quotient
        };

        //~ 24. commit (hiding) to the quotient polynomial $t$
        //~     TODO: specify the dummies
        let t_comm = {
            let (mut t_comm, mut omega_t) = index.srs.commit(&quotient_poly, None, rng);
            time(line!());

            let expected_t_size = PERMUTS;
            let dummies = expected_t_size - t_comm.unshifted.len();
            // Add `dummies` many hiding commitments to the 0 polynomial, since if the
            // number of commitments in `t_comm` is less than the max size, it means that
            // the higher degree coefficients of `t` are 0.
            for _ in 0..dummies {
                let w = ScalarField::<G>::rand(rng);
                t_comm.unshifted.push(index.srs.h.mul(w).into_affine());
                omega_t.unshifted.push(w);
            }
            (t_comm, omega_t)
        };

        //~ 25. Absorb the the commitment of the quotient polynomial with the Fq-Sponge.
        fq_sponge.absorb_g(&t_comm.0.unshifted);

        //~ 26. Sample $\zeta'$ with the Fq-Sponge.
        let zeta_chal = ScalarChallenge(fq_sponge.challenge());

        //~ 27. Derive $\zeta$ from $\zeta'$ using the endomorphism (TODO: specify)
        let zeta = zeta_chal.to_field(&index.srs.endo_r);

        let omega = index.cs.domain.d1.group_gen;
        let zeta_omega = zeta * omega;

        //~ 28. TODO: lookup
        let lookup_evals = |e: ScalarField<G>| {
            lookup_aggreg_coeffs
                .as_ref()
                .zip(lookup_sorted_coeffs.as_ref())
                .zip(index.cs.lookup_constraint_system.as_ref())
                .map(|((aggreg, sorted), lcs)| LookupEvaluations {
                    aggreg: aggreg
                        .to_chunked_polynomial(index.max_poly_size)
                        .evaluate_chunks(e),
                    sorted: sorted
                        .iter()
                        .map(|c| {
                            c.to_chunked_polynomial(index.max_poly_size)
                                .evaluate_chunks(e)
                        })
                        .collect(),
                    table: {
                        let base_table = lcs
                            .lookup_table
                            .iter()
                            .map(|p| {
                                p.to_chunked_polynomial(index.max_poly_size)
                                    .evaluate_chunks(e)
                            })
                            .rev()
                            .fold(vec![ScalarField::<G>::zero()], |acc, x| {
                                acc.into_iter()
                                    .zip(x.iter())
                                    .map(|(acc, x)| acc * joint_combiner + x)
                                    .collect()
                            });
                        match lcs.table_ids.as_ref() {
                            None => base_table,
                            Some(table_ids) => base_table
                                .into_iter()
                                .zip(
                                    table_ids
                                        .to_chunked_polynomial(index.max_poly_size)
                                        .evaluate_chunks(e),
                                )
                                .map(|(x, table_id)| x + (table_id_combiner * table_id))
                                .collect(),
                        }
                    },
                })
        };

        //~ 29. Chunk evaluate the following polynomials at both $\zeta$ and $\zeta \omega$:
        //~     * $s_i$
        //~     * $w_i$
        //~     * $z$
        //~     * lookup (TODO)
        //~     * generic selector
        //~     * poseidon selector
        //~
        //~     By "chunk evaluate" we mean that the evaluation of each polynomial can potentially be a vector of values.
        //~     This is because the index's `max_poly_size` parameter dictates the maximum size of a polynomial in the protocol.
        //~     If a polynomial $f$ exceeds this size, it must be split into several polynomials like so:
        //~     $$f(x) = f_0(x) + x^n f_1(x) + x^{2n} f_2(x) + \cdots$$
        //~
        //~     And the evaluation of such a polynomial is the following list for $x \in {\zeta, \zeta\omega}$:
        //~
        //~     $$(f_0(x), f_1(x), f_2(x), \ldots)$$
        //~
        //~      TODO: do we want to specify more on that? It seems unecessary except for the t polynomial (or if for some reason someone sets that to a low value)
        let chunked_evals = {
            let chunked_evals_zeta = ProofEvaluations::<Vec<ScalarField<G>>> {
                s: array_init(|i| {
                    index.cs.sigmam[0..PERMUTS - 1][i]
                        .to_chunked_polynomial(index.max_poly_size)
                        .evaluate_chunks(zeta)
                }),
                w: array_init(|i| {
                    witness_poly[i]
                        .to_chunked_polynomial(index.max_poly_size)
                        .evaluate_chunks(zeta)
                }),

                z: z_poly
                    .to_chunked_polynomial(index.max_poly_size)
                    .evaluate_chunks(zeta),

                lookup: lookup_evals(zeta),

                generic_selector: index
                    .cs
                    .genericm
                    .to_chunked_polynomial(index.max_poly_size)
                    .evaluate_chunks(zeta),

                poseidon_selector: index
                    .cs
                    .psm
                    .to_chunked_polynomial(index.max_poly_size)
                    .evaluate_chunks(zeta),
            };
            let chunked_evals_zeta_omega = ProofEvaluations::<Vec<ScalarField<G>>> {
                s: array_init(|i| {
                    index.cs.sigmam[0..PERMUTS - 1][i]
                        .to_chunked_polynomial(index.max_poly_size)
                        .evaluate_chunks(zeta_omega)
                }),

                w: array_init(|i| {
                    witness_poly[i]
                        .to_chunked_polynomial(index.max_poly_size)
                        .evaluate_chunks(zeta_omega)
                }),

                z: z_poly
                    .to_chunked_polynomial(index.max_poly_size)
                    .evaluate_chunks(zeta_omega),

                lookup: lookup_evals(zeta_omega),

                generic_selector: index
                    .cs
                    .genericm
                    .to_chunked_polynomial(index.max_poly_size)
                    .evaluate_chunks(zeta_omega),

                poseidon_selector: index
                    .cs
                    .psm
                    .to_chunked_polynomial(index.max_poly_size)
                    .evaluate_chunks(zeta_omega),
            };

            [chunked_evals_zeta, chunked_evals_zeta_omega]
        };

        drop(lookup_aggreg_coeffs);
        drop(lookup_sorted_coeffs);

        let zeta_to_srs_len = zeta.pow(&[index.max_poly_size as u64]);
        let zeta_omega_to_srs_len = zeta.pow(&[index.max_poly_size as u64]);
        let zeta_to_domain_size = zeta.pow(&[d1_size as u64]);

        //~ 30. Evaluate the same polynomials without chunking them
        //~     (so that each polynomial should correspond to a single value this time).
        let evals = {
            let power_of_eval_points_for_chunks = [zeta_to_srs_len, zeta_omega_to_srs_len];
            &chunked_evals
                .iter()
                .zip(power_of_eval_points_for_chunks.iter())
                .map(|(es, &e1)| ProofEvaluations::<ScalarField<G>> {
                    s: array_init(|i| DensePolynomial::eval_polynomial(&es.s[i], e1)),
                    w: array_init(|i| DensePolynomial::eval_polynomial(&es.w[i], e1)),
                    z: DensePolynomial::eval_polynomial(&es.z, e1),
                    lookup: es.lookup.as_ref().map(|l| LookupEvaluations {
                        table: DensePolynomial::eval_polynomial(&l.table, e1),
                        aggreg: DensePolynomial::eval_polynomial(&l.aggreg, e1),
                        sorted: l
                            .sorted
                            .iter()
                            .map(|p| DensePolynomial::eval_polynomial(p, e1))
                            .collect(),
                    }),
                    generic_selector: DensePolynomial::eval_polynomial(&es.generic_selector, e1),
                    poseidon_selector: DensePolynomial::eval_polynomial(&es.poseidon_selector, e1),
                })
                .collect::<Vec<_>>()
        };

        //~ 31. Compute the ft polynomial.
        //~     This is to implement [Maller's optimization](https://o1-labs.github.io/mina-book/crypto/plonk/maller_15.html).
        let ft: DensePolynomial<ScalarField<G>> = {
            let f_chunked = {
                // TODO: compute the linearization polynomial in evaluation form so
                // that we can drop the coefficient forms of the index polynomials from
                // the constraint system struct

                // generic (not part of linearization yet)
                let alphas = all_alphas
                    .get_alphas(ArgumentType::Gate(GateType::Generic), generic::CONSTRAINTS);
                let mut f = index
                    .cs
                    .gnrc_lnrz(alphas, &evals[0].w, evals[0].generic_selector)
                    .interpolate();

                // permutation (not part of linearization yet)
                let alphas =
                    all_alphas.get_alphas(ArgumentType::Permutation, permutation::CONSTRAINTS);
                f += &index.cs.perm_lnrz(evals, zeta, beta, gamma, alphas);

                // the circuit polynomial
                let f = {
                    let (_lin_constant, lin) = index.linearization.to_polynomial(&env, zeta, evals);
                    f + lin
                };

                drop(env);
                drop(lookup_sorted8);
                drop(lookup_aggreg8);
                drop(lookup_table_combined);

                // see https://o1-labs.github.io/mina-book/crypto/plonk/maller_15.html#the-prover-side
                f.to_chunked_polynomial(index.max_poly_size)
                    .linearize(zeta_to_srs_len)
            };

            let t_chunked = quotient_poly
                .to_chunked_polynomial(index.max_poly_size)
                .linearize(zeta_to_srs_len);

            &f_chunked - &t_chunked.scale(zeta_to_domain_size - ScalarField::<G>::one())
        };

        //~ 32. construct the blinding part of the ft polynomial commitment
        //~     see https://o1-labs.github.io/mina-book/crypto/plonk/maller_15.html#evaluation-proof-and-blinding-factors
        let blinding_ft = {
            let blinding_t = t_comm.1.chunk_blinding(zeta_to_srs_len);
            let blinding_f = ScalarField::<G>::zero();

            PolyComm {
                // blinding_f - Z_H(zeta) * blinding_t
                unshifted: vec![
                    blinding_f - (zeta_to_domain_size - ScalarField::<G>::one()) * blinding_t,
                ],
                shifted: None,
            }
        };

        //~ 33. Evaluate the ft polynomial at $\zeta\omega$ only.
        let ft_eval1 = ft.evaluate(&zeta_omega);

        //~ 34. Setup the Fr-Sponge
        let fq_sponge_before_evaluations = fq_sponge.clone();
        let mut fr_sponge = EFrSponge::new(index.cs.fr_sponge_params.clone());

        //~ 35. Squeeze the Fq-sponge and absorb the result with the Fr-Sponge.
        fr_sponge.absorb(&fq_sponge.digest());

        //~ 36. Evaluate the negated public polynomial (if present) at $\zeta$ and $\zeta\omega$.
        let public_evals = if public_poly.is_zero() {
            [Vec::new(), Vec::new()]
        } else {
            [
                vec![public_poly.evaluate(&zeta)],
                vec![public_poly.evaluate(&zeta_omega)],
            ]
        };

        //~ 37. Absorb all the polynomial evaluations in $\zeta$ and $\zeta\omega$:
        //~     - the public polynomial
        //~     - z
        //~     - generic selector
        //~     - poseidon selector
        //~     - the 15 register/witness
        //~     - 6 sigmas evaluations (the last one is not evaluated)
        for i in 0..2 {
            fr_sponge.absorb_evaluations(&public_evals[i], &chunked_evals[i])
        }

        //~ 38. Absorb the unique evaluation of ft: $ft(\zeta\omega)$.
        fr_sponge.absorb(&ft_eval1);

        //~ 39. Sample $v'$ with the Fr-Sponge
        let v_chal = fr_sponge.challenge();

        //~ 40. Derive $v$ from $v'$ using the endomorphism (TODO: specify)
        let v = v_chal.to_field(&index.srs.endo_r);

        //~ 41. Sample $u'$ with the Fr-Sponge
        let u_chal = fr_sponge.challenge();

        //~ 42. Derive $u$ from $u'$ using the endomorphism (TODO: specify)
        let u = u_chal.to_field(&index.srs.endo_r);

        //~ 43. Create a list of all polynomials that will require evaluations
        //~     (and evaluation proofs) in the protocol.
        //~     First, include the previous challenges, in case we are in a recursive prover.
        let non_hiding = |d1_size: usize| PolyComm {
            unshifted: vec![ScalarField::<G>::zero(); d1_size],
            shifted: None,
        };

        let polys = prev_challenges
            .iter()
            .map(|(chals, comm)| {
                (
                    DensePolynomial::from_coefficients_vec(b_poly_coefficients(chals)),
                    comm.unshifted.len(),
                )
            })
            .collect::<Vec<_>>();

        let mut polynomials = polys
            .iter()
            .map(|(p, d1_size)| (p, None, non_hiding(*d1_size)))
            .collect::<Vec<_>>();

        //~ 44. Then, include:
        //~     - the negated public polynomial
        //~     - the ft polynomial
        //~     - the permutation aggregation polynomial z polynomial
        //~     - the generic selector
        //~     - the poseidon selector
        //~     - the 15 registers/witness columns
        //~     - the 6 sigmas
        polynomials.extend(vec![(&public_poly, None, non_hiding(1))]);
        polynomials.extend(vec![(&ft, None, blinding_ft)]);
        polynomials.extend(vec![(&z_poly, None, z_comm.1)]);
        polynomials.extend(vec![(&index.cs.genericm, None, non_hiding(1))]);
        polynomials.extend(vec![(&index.cs.psm, None, non_hiding(1))]);
        polynomials.extend(
            witness_poly
                .iter()
                .zip(w_comm.iter())
                .map(|(w, c)| (w, None, c.1.clone()))
                .collect::<Vec<_>>(),
        );
        polynomials.extend(
            index.cs.sigmam[0..PERMUTS - 1]
                .iter()
                .map(|w| (w, None, non_hiding(1)))
                .collect::<Vec<_>>(),
        );
        println!("pre opening: {:?}", start.elapsed());

        //~ 44. Create an aggregated evaluation proof for all of these polynomials at $\zeta$ and $\zeta\omega$ using $u$ and $v$.
        let proof = index.srs.open(
            group_map,
            &polynomials,
            &[zeta, zeta_omega],
            v,
            u,
            fq_sponge_before_evaluations,
            rng,
        );

        Ok(Self {
            commitments: ProverCommitments {
                w_comm: array_init(|i| w_comm[i].0.clone()),
                z_comm: z_comm.0,
                t_comm: t_comm.0,
                lookup: lookup_aggreg_comm.zip(lookup_sorted_comm).map(|(a, s)| {
                    LookupCommitments {
                        aggreg: a.0,
                        sorted: s.iter().map(|(x, _)| x.clone()).collect(),
                    }
                }),
            },
            proof,
            evals: chunked_evals,
            ft_eval1,
            public,
            prev_challenges,
        })
    }
}

#[cfg(feature = "ocaml_types")]
pub mod caml {
    use super::*;
    use crate::proof::caml::CamlProofEvaluations;
    use ark_ec::AffineCurve;
    use commitment_dlog::commitment::caml::{CamlOpeningProof, CamlPolyComm};

    #[derive(ocaml::IntoValue, ocaml::FromValue, ocaml_gen::Struct)]
    pub struct CamlProverProof<CamlG, CamlF> {
        pub commitments: CamlProverCommitments<CamlG>,
        pub proof: CamlOpeningProof<CamlG, CamlF>,
        // OCaml doesn't have sized arrays, so we have to convert to a tuple..
        pub evals: (CamlProofEvaluations<CamlF>, CamlProofEvaluations<CamlF>),
        pub ft_eval1: CamlF,
        pub public: Vec<CamlF>,
        pub prev_challenges: Vec<(Vec<CamlF>, CamlPolyComm<CamlG>)>,
    }

    #[derive(Clone, ocaml::IntoValue, ocaml::FromValue, ocaml_gen::Struct)]
    pub struct CamlProverCommitments<CamlG> {
        // polynomial commitments
        pub w_comm: (
            CamlPolyComm<CamlG>,
            CamlPolyComm<CamlG>,
            CamlPolyComm<CamlG>,
            CamlPolyComm<CamlG>,
            CamlPolyComm<CamlG>,
            CamlPolyComm<CamlG>,
            CamlPolyComm<CamlG>,
            CamlPolyComm<CamlG>,
            CamlPolyComm<CamlG>,
            CamlPolyComm<CamlG>,
            CamlPolyComm<CamlG>,
            CamlPolyComm<CamlG>,
            CamlPolyComm<CamlG>,
            CamlPolyComm<CamlG>,
            CamlPolyComm<CamlG>,
        ),
        pub z_comm: CamlPolyComm<CamlG>,
        pub t_comm: CamlPolyComm<CamlG>,
    }

    // These implementations are handy for conversions such as:
    // InternalType <-> Ocaml::Value
    //
    // It does this by hiding the required middle conversion step:
    // InternalType <-> CamlInternalType <-> Ocaml::Value
    //
    // Note that some conversions are not always possible to shorten,
    // because we don't always know how to convert the types.
    // For example, to implement the conversion
    // ProverCommitments<G> -> CamlProverCommitments<CamlG>
    // we need to know how to convert G to CamlG.
    // we don't know that information, unless we implemented some trait (e.g. ToCaml)
    // we can do that, but instead we implemented the From trait for the reverse operations (From<G> for CamlG).
    // it reduces the complexity, but forces us to do the conversion in two phases instead of one.

    //
    // CamlProverCommitments<CamlG> <-> ProverCommitments<G>
    //

    impl<G, CamlG> From<ProverCommitments<G>> for CamlProverCommitments<CamlG>
    where
        G: AffineCurve,
        CamlPolyComm<CamlG>: From<PolyComm<G>>,
    {
        fn from(prover_comm: ProverCommitments<G>) -> Self {
            let [w_comm0, w_comm1, w_comm2, w_comm3, w_comm4, w_comm5, w_comm6, w_comm7, w_comm8, w_comm9, w_comm10, w_comm11, w_comm12, w_comm13, w_comm14] =
                prover_comm.w_comm;
            Self {
                w_comm: (
                    w_comm0.into(),
                    w_comm1.into(),
                    w_comm2.into(),
                    w_comm3.into(),
                    w_comm4.into(),
                    w_comm5.into(),
                    w_comm6.into(),
                    w_comm7.into(),
                    w_comm8.into(),
                    w_comm9.into(),
                    w_comm10.into(),
                    w_comm11.into(),
                    w_comm12.into(),
                    w_comm13.into(),
                    w_comm14.into(),
                ),
                z_comm: prover_comm.z_comm.into(),
                t_comm: prover_comm.t_comm.into(),
            }
        }
    }

    impl<G, CamlG> From<CamlProverCommitments<CamlG>> for ProverCommitments<G>
    where
        G: AffineCurve,
        PolyComm<G>: From<CamlPolyComm<CamlG>>,
    {
        fn from(caml_prover_comm: CamlProverCommitments<CamlG>) -> ProverCommitments<G> {
            let (
                w_comm0,
                w_comm1,
                w_comm2,
                w_comm3,
                w_comm4,
                w_comm5,
                w_comm6,
                w_comm7,
                w_comm8,
                w_comm9,
                w_comm10,
                w_comm11,
                w_comm12,
                w_comm13,
                w_comm14,
            ) = caml_prover_comm.w_comm;
            ProverCommitments {
                w_comm: [
                    w_comm0.into(),
                    w_comm1.into(),
                    w_comm2.into(),
                    w_comm3.into(),
                    w_comm4.into(),
                    w_comm5.into(),
                    w_comm6.into(),
                    w_comm7.into(),
                    w_comm8.into(),
                    w_comm9.into(),
                    w_comm10.into(),
                    w_comm11.into(),
                    w_comm12.into(),
                    w_comm13.into(),
                    w_comm14.into(),
                ],
                z_comm: caml_prover_comm.z_comm.into(),
                t_comm: caml_prover_comm.t_comm.into(),
                lookup: None,
            }
        }
    }

    //
    // ProverProof<G> <-> CamlProverProof<CamlG, CamlF>
    //

    impl<G, CamlG, CamlF> From<ProverProof<G>> for CamlProverProof<CamlG, CamlF>
    where
        G: AffineCurve,
        CamlG: From<G>,
        CamlF: From<G::ScalarField>,
    {
        fn from(pp: ProverProof<G>) -> Self {
            Self {
                commitments: pp.commitments.into(),
                proof: pp.proof.into(),
                evals: (pp.evals[0].clone().into(), pp.evals[1].clone().into()),
                ft_eval1: pp.ft_eval1.into(),
                public: pp.public.into_iter().map(Into::into).collect(),
                prev_challenges: pp
                    .prev_challenges
                    .into_iter()
                    .map(|(v, c)| {
                        let v = v.into_iter().map(Into::into).collect();
                        (v, c.into())
                    })
                    .collect(),
            }
        }
    }

    impl<G, CamlG, CamlF> From<CamlProverProof<CamlG, CamlF>> for ProverProof<G>
    where
        G: AffineCurve + From<CamlG>,
        G::ScalarField: From<CamlF>,
    {
        fn from(caml_pp: CamlProverProof<CamlG, CamlF>) -> ProverProof<G> {
            ProverProof {
                commitments: caml_pp.commitments.into(),
                proof: caml_pp.proof.into(),
                evals: [caml_pp.evals.0.into(), caml_pp.evals.1.into()],
                ft_eval1: caml_pp.ft_eval1.into(),
                public: caml_pp.public.into_iter().map(Into::into).collect(),
                prev_challenges: caml_pp
                    .prev_challenges
                    .into_iter()
                    .map(|(v, c)| {
                        let v = v.into_iter().map(Into::into).collect();
                        (v, c.into())
                    })
                    .collect(),
            }
        }
    }
}<|MERGE_RESOLUTION|>--- conflicted
+++ resolved
@@ -31,10 +31,7 @@
     },
     prover_index::ProverIndex,
 };
-<<<<<<< HEAD
-use ark_ec::{AffineCurve, ProjectiveCurve};
-=======
->>>>>>> 52b859e9
+use ark_ec::ProjectiveCurve;
 use ark_ff::{Field, One, PrimeField, UniformRand, Zero};
 use ark_poly::{
     univariate::DensePolynomial, Evaluations, Polynomial, Radix2EvaluationDomain as D, UVPolynomial,
@@ -212,16 +209,9 @@
             )
             .interpolate()
         });
-<<<<<<< HEAD
-        time(line!());
-
-        //~ 10. TODO: lookup
-        let joint_combiner_ = {
-=======
         //~ 10. If there's a joint lookup being used in the circuit (TODO: define joint lookup vs single lookup):
         let joint_combiner: ScalarField<G> = {
             //~     - Sample the joint combinator (lookup challenge) $j$ with the Fq-Sponge.
->>>>>>> 52b859e9
             // TODO: how will the verifier circuit handle these kind of things? same with powers of alpha...
             let s = match index.cs.lookup_constraint_system.as_ref() {
                 None
