//! This module implements prover's zk-proof primitive.

use crate::{
    circuits::{
        argument::{Argument, ArgumentType},
        expr::{l0_1, Constants, Environment, LookupEnvironment},
        gate::GateType,
        lookup::{
            self, lookups::LookupsUsed, runtime_tables::RuntimeTable, tables::combine_table_entry,
        },
        polynomials::{
            chacha::{ChaCha0, ChaCha1, ChaCha2, ChaChaFinal},
            complete_add::CompleteAdd,
            endomul_scalar::EndomulScalar,
            endosclmul::EndosclMul,
            foreign_field_add::{self, circuitgates::ForeignFieldAdd},
            generic, permutation,
            permutation::ZK_ROWS,
            poseidon::Poseidon,
            range_check,
            varbasemul::VarbaseMul,
        },
        wires::{COLUMNS, PERMUTS},
    },
    curve::KimchiCurve,
    error::ProverError,
    plonk_sponge::FrSponge,
    proof::{
        LookupCommitments, LookupEvaluations, ProofEvaluations, ProverCommitments, ProverProof,
        RecursionChallenge,
    },
    prover_index::ProverIndex,
};
use ark_ec::ProjectiveCurve;
use ark_ff::{FftField, Field, One, PrimeField, UniformRand, Zero};
use ark_poly::{
    univariate::DensePolynomial, EvaluationDomain, Evaluations, Polynomial,
    Radix2EvaluationDomain as D, UVPolynomial,
};
use array_init::array_init;
use commitment_dlog::commitment::{
    b_poly_coefficients, BlindedCommitment, CommitmentCurve, PolyComm,
};
use itertools::Itertools;
use o1_utils::ExtendedDensePolynomial as _;
use oracle::{sponge::ScalarChallenge, FqSponge};
use std::collections::HashMap;

/// The result of a proof creation or verification.
type Result<T> = std::result::Result<T, ProverError>;

/// Helper to quickly test if a witness satisfies a constraint
macro_rules! check_constraint {
    ($index:expr, $evaluation:expr) => {{
        check_constraint!($index, stringify!($evaluation), $evaluation);
    }};
    ($index:expr, $label:expr, $evaluation:expr) => {{
        if cfg!(debug_assertions) {
            let (_, res) = $evaluation
                .interpolate_by_ref()
                .divide_by_vanishing_poly($index.cs.domain.d1)
                .unwrap();
            if !res.is_zero() {
                panic!("couldn't divide by vanishing polynomial: {}", $label);
            }
        }
    }};
}

/// Contains variables needed for lookup in the prover algorithm.
#[derive(Default)]
struct LookupContext<G, F>
where
    G: CommitmentCurve,
    F: FftField,
{
    /// The joint combiner used to join the columns of lookup tables
    joint_combiner: Option<F>,

    /// The power of the joint_combiner that can be used to add a table_id column
    /// to the concatenated lookup tables.
    table_id_combiner: Option<F>,

    /// The combined lookup entry that can be used as dummy value
    dummy_lookup_value: Option<F>,

    /// The combined lookup table
    joint_lookup_table: Option<DensePolynomial<F>>,
    joint_lookup_table_d8: Option<Evaluations<F, D<F>>>,

    /// The sorted polynomials `s` in different forms
    sorted: Option<Vec<Evaluations<F, D<F>>>>,
    sorted_coeffs: Option<Vec<DensePolynomial<F>>>,
    sorted_comms: Option<Vec<BlindedCommitment<G>>>,
    sorted8: Option<Vec<Evaluations<F, D<F>>>>,

    /// The aggregation polynomial in different forms
    aggreg_coeffs: Option<DensePolynomial<F>>,
    aggreg_comm: Option<BlindedCommitment<G>>,
    aggreg8: Option<Evaluations<F, D<F>>>,

    /// The evaluations of the aggregation polynomial for the proof
    eval_zeta: Option<LookupEvaluations<Vec<F>>>,
    eval_zeta_omega: Option<LookupEvaluations<Vec<F>>>,

    /// Runtime table
    runtime_table: Option<DensePolynomial<F>>,
    runtime_table_d8: Option<Evaluations<F, D<F>>>,
    runtime_table_comm: Option<BlindedCommitment<G>>,
    runtime_second_col_d8: Option<Evaluations<F, D<F>>>,
}

impl<G: KimchiCurve> ProverProof<G>
where
    G::BaseField: PrimeField,
{
    /// This function constructs prover's zk-proof from the witness & the ProverIndex against SRS instance
    pub fn create<
        EFqSponge: Clone + FqSponge<G::BaseField, G, G::ScalarField>,
        EFrSponge: FrSponge<G::ScalarField>,
    >(
        groupmap: &G::Map,
        witness: [Vec<G::ScalarField>; COLUMNS],
        runtime_tables: &[RuntimeTable<G::ScalarField>],
        index: &ProverIndex<G>,
    ) -> Result<Self> {
        Self::create_recursive::<EFqSponge, EFrSponge>(
            groupmap,
            witness,
            runtime_tables,
            index,
            Vec::new(),
            None,
        )
    }

    /// This function constructs prover's recursive zk-proof from the witness & the ProverIndex against SRS instance
    pub fn create_recursive<
        EFqSponge: Clone + FqSponge<G::BaseField, G, G::ScalarField>,
        EFrSponge: FrSponge<G::ScalarField>,
    >(
        group_map: &G::Map,
        mut witness: [Vec<G::ScalarField>; COLUMNS],
        runtime_tables: &[RuntimeTable<G::ScalarField>],
        index: &ProverIndex<G>,
        prev_challenges: Vec<RecursionChallenge<G>>,
        blinders: Option<[Option<PolyComm<G::ScalarField>>; COLUMNS]>,
    ) -> Result<Self> {
        // make sure that the SRS is not smaller than the domain size
        let d1_size = index.cs.domain.d1.size();
        if index.srs.max_degree() < d1_size {
            return Err(ProverError::SRSTooSmall);
        }

        let (_, endo_r) = G::endos();

        // TODO: rng should be passed as arg
        let rng = &mut rand::rngs::OsRng;

        // double-check the witness
        if cfg!(debug_assertions) {
            let public = witness[0][0..index.cs.public].to_vec();
            index
                .cs
                .verify::<G>(&witness, &public)
                .expect("incorrect witness");
        }

        //~ 1. Ensure we have room in the witness for the zero-knowledge rows.
        //~    We currently expect the witness not to be of the same length as the domain,
        //~    but instead be of the length of the (smaller) circuit.
        //~    If we cannot add `ZK_ROWS` rows to the columns of the witness before reaching
        //~    the size of the domain, abort.
        let length_witness = witness[0].len();
        let length_padding = d1_size
            .checked_sub(length_witness)
            .ok_or(ProverError::NoRoomForZkInWitness)?;

        if length_padding < ZK_ROWS as usize {
            return Err(ProverError::NoRoomForZkInWitness);
        }

        //~ 1. Pad the witness columns with Zero gates to make them the same length as the domain.
        //~    Then, randomize the last `ZK_ROWS` of each columns.
        for w in &mut witness {
            if w.len() != length_witness {
                return Err(ProverError::WitnessCsInconsistent);
            }

            // padding
            w.extend(std::iter::repeat(G::ScalarField::zero()).take(length_padding));

            // zk-rows
            for row in w.iter_mut().rev().take(ZK_ROWS as usize) {
                *row = <G::ScalarField as UniformRand>::rand(rng);
            }
        }

        //~ 1. Setup the Fq-Sponge.
        let mut fq_sponge = EFqSponge::new(G::OtherCurve::sponge_params());

        //~ 1. Absorb the commitments of the previous challenges with the Fq-sponge.
        for RecursionChallenge { comm, .. } in prev_challenges.iter() {
            fq_sponge.absorb_g(&comm.unshifted);
        }

        //~ 1. Compute the negated public input polynomial as
        //~    the polynomial that evaluates to $-p_i$ for the first `public_input_size` values of the domain,
        //~    and $0$ for the rest.
        let public = witness[0][0..index.cs.public].to_vec();
        let public_poly = -Evaluations::<G::ScalarField, D<G::ScalarField>>::from_vec_and_domain(
            public.clone(),
            index.cs.domain.d1,
        )
        .interpolate();

        //~ 1. Commit (non-hiding) to the negated public input polynomial.
        let public_comm = index.srs.commit_non_hiding(&public_poly, None);

        //~ 1. Absorb the commitment to the public polynomial with the Fq-Sponge.
        //~
        //~    Note: unlike the original PLONK protocol,
        //~    the prover also provides evaluations of the public polynomial to help the verifier circuit.
        //~    This is why we need to absorb the commitment to the public polynomial at this point.
        fq_sponge.absorb_g(&public_comm.unshifted);

        //~ 1. Commit to the witness columns by creating `COLUMNS` hidding commitments.
        //~
        //~    Note: since the witness is in evaluation form,
        //~    we can use the `commit_evaluation` optimization.
        let mut w_comm = vec![];
        for col in 0..COLUMNS {
            // witness coeff -> witness eval
            let witness_eval =
                Evaluations::<G::ScalarField, D<G::ScalarField>>::from_vec_and_domain(
                    witness[col].clone(),
                    index.cs.domain.d1,
                );

            let com = match blinders.as_ref().and_then(|b| b[col].as_ref()) {
                // no blinders: blind the witness
                None => index
                    .srs
                    .commit_evaluations(index.cs.domain.d1, &witness_eval, None, rng),
                // blinders: blind the witness with them
                Some(blinder) => {
                    // TODO: make this a function rather no? mask_with_custom()
                    let witness_com = index.srs.commit_evaluations_non_hiding(
                        index.cs.domain.d1,
                        &witness_eval,
                        None,
                    );
                    index
                        .srs
                        .mask_custom(witness_com, blinder)
                        .map_err(ProverError::WrongBlinders)?
                }
            };

            w_comm.push(com);
        }

        let w_comm: [BlindedCommitment<G>; COLUMNS] = w_comm
            .try_into()
            .expect("previous loop is of the correct length");

        //~ 1. Absorb the witness commitments with the Fq-Sponge.
        w_comm
            .iter()
            .for_each(|c| fq_sponge.absorb_g(&c.commitment.unshifted));

        //~ 1. Compute the witness polynomials by interpolating each `COLUMNS` of the witness.
        //~    TODO: why not do this first, and then commit? Why commit from evaluation directly?
        let witness_poly: [DensePolynomial<G::ScalarField>; COLUMNS] = array_init(|i| {
            Evaluations::<G::ScalarField, D<G::ScalarField>>::from_vec_and_domain(
                witness[i].clone(),
                index.cs.domain.d1,
            )
            .interpolate()
        });

        let mut lookup_context = LookupContext::default();

        //~ 1. If using lookup:
        if let Some(lcs) = &index.cs.lookup_constraint_system {
            // if using runtime table
            if let Some(cfg_runtime_tables) = &lcs.runtime_tables {
                // check that all the provided runtime tables have length and IDs that match the runtime table configuration of the index
                // we expect the given runtime tables to be sorted as configured, this makes it easier afterwards
                let expected_runtime: Vec<_> = cfg_runtime_tables
                    .iter()
                    .map(|rt| (rt.id, rt.len))
                    .collect();
                let runtime: Vec<_> = runtime_tables
                    .iter()
                    .map(|rt| (rt.id, rt.data.len()))
                    .collect();
                if expected_runtime != runtime {
                    return Err(ProverError::RuntimeTablesInconsistent);
                }

                // calculate the contribution to the second column of the lookup table
                // (the runtime vector)
                let (runtime_table_contribution, runtime_table_contribution_d8) = {
                    let mut offset = lcs
                        .runtime_table_offset
                        .expect("runtime configuration missing offset");

                    let mut evals = vec![G::ScalarField::zero(); d1_size];
                    for rt in runtime_tables {
                        let range = offset..(offset + rt.data.len());
                        evals[range].copy_from_slice(&rt.data);
                        offset += rt.data.len();
                    }

                    // zero-knowledge
                    for e in evals.iter_mut().rev().take(ZK_ROWS as usize) {
                        *e = <G::ScalarField as UniformRand>::rand(rng);
                    }

                    // get coeff and evaluation form
                    let runtime_table_contribution =
                        Evaluations::from_vec_and_domain(evals, index.cs.domain.d1).interpolate();

                    let runtime_table_contribution_d8 =
                        runtime_table_contribution.evaluate_over_domain_by_ref(index.cs.domain.d8);

                    (runtime_table_contribution, runtime_table_contribution_d8)
                };

                // commit the runtime polynomial
                // (and save it to the proof)
                let runtime_table_comm = index.srs.commit(&runtime_table_contribution, None, rng);

                // absorb the commitment
                fq_sponge.absorb_g(&runtime_table_comm.commitment.unshifted);

                // pre-compute the updated second column of the lookup table
                let mut second_column_d8 = runtime_table_contribution_d8.clone();
                for (row, e) in second_column_d8.evals.iter_mut().enumerate() {
                    *e += lcs.lookup_table8[1][row];
                }

                lookup_context.runtime_table = Some(runtime_table_contribution);
                lookup_context.runtime_table_d8 = Some(runtime_table_contribution_d8);
                lookup_context.runtime_table_comm = Some(runtime_table_comm);
                lookup_context.runtime_second_col_d8 = Some(second_column_d8);
            }

            //~~ - If queries involve a lookup table with multiple columns
            //~~   then squeeze the Fq-Sponge to obtain the joint combiner challenge $j'$,
            //~~   otherwise set the joint combiner challenge $j'$ to $0$.
            let joint_lookup_used = matches!(lcs.configuration.lookup_used, LookupsUsed::Joint);

            let joint_combiner = if joint_lookup_used {
                fq_sponge.challenge()
            } else {
                G::ScalarField::zero()
            };

            //~~ - Derive the scalar joint combiner $j$ from $j'$ using the endomorphism (TOOD: specify)
            let joint_combiner: G::ScalarField = ScalarChallenge(joint_combiner).to_field(endo_r);

            //~~ - If multiple lookup tables are involved,
            //~~   set the `table_id_combiner` as the $j^i$ with $i$ the maximum width of any used table.
            //~~   Essentially, this is to add a last column of table ids to the concatenated lookup tables.
            let table_id_combiner: G::ScalarField = if lcs.table_ids8.as_ref().is_some() {
                joint_combiner.pow([lcs.configuration.lookup_info.max_joint_size as u64])
            } else {
                // TODO: just set this to None in case multiple tables are not used
                G::ScalarField::zero()
            };
            lookup_context.table_id_combiner = Some(table_id_combiner);

            //~~ - Compute the dummy lookup value as the combination of the last entry of the XOR table (so `(0, 0, 0)`).
            //~~   Warning: This assumes that we always use the XOR table when using lookups.
            let dummy_lookup_value = lcs
                .configuration
                .dummy_lookup
                .evaluate(&joint_combiner, &table_id_combiner);
            lookup_context.dummy_lookup_value = Some(dummy_lookup_value);

            //~~ - Compute the lookup table values as the combination of the lookup table entries.
            let joint_lookup_table_d8 = {
                let mut evals = Vec::with_capacity(d1_size);

                for idx in 0..(d1_size * 8) {
                    let table_id = match lcs.table_ids8.as_ref() {
                        Some(table_ids8) => table_ids8.evals[idx],
                        None =>
                        // If there is no `table_ids8` in the constraint system,
                        // every table ID is identically 0.
                        {
                            G::ScalarField::zero()
                        }
                    };

                    let combined_entry = if !lcs.configuration.lookup_info.uses_runtime_tables {
                        let table_row = lcs.lookup_table8.iter().map(|e| &e.evals[idx]);

                        combine_table_entry(
                            &joint_combiner,
                            &table_id_combiner,
                            table_row,
                            &table_id,
                        )
                    } else {
                        // if runtime table are used, the second row is modified
                        let second_col = lookup_context.runtime_second_col_d8.as_ref().unwrap();

                        let table_row = lcs.lookup_table8.iter().enumerate().map(|(col, e)| {
                            if col == 1 {
                                &second_col.evals[idx]
                            } else {
                                &e.evals[idx]
                            }
                        });

                        combine_table_entry(
                            &joint_combiner,
                            &table_id_combiner,
                            table_row,
                            &table_id,
                        )
                    };
                    evals.push(combined_entry);
                }

                Evaluations::from_vec_and_domain(evals, index.cs.domain.d8)
            };

            let joint_lookup_table = joint_lookup_table_d8.interpolate_by_ref();

            //~~ - Compute the sorted evaluations.
            // TODO: Once we switch to committing using lagrange commitments,
            // `witness` will be consumed when we interpolate, so interpolation will
            // have to moved below this.
            let sorted: Vec<_> = lookup::constraints::sorted(
                dummy_lookup_value,
                &joint_lookup_table_d8,
                index.cs.domain.d1,
                &index.cs.gates,
                &witness,
                joint_combiner,
                table_id_combiner,
                &lcs.configuration.lookup_info,
            )?;

            //~~ - Randomize the last `EVALS` rows in each of the sorted polynomials
            //~~   in order to add zero-knowledge to the protocol.
            let sorted: Vec<_> = sorted
                .into_iter()
                .map(|chunk| lookup::constraints::zk_patch(chunk, index.cs.domain.d1, rng))
                .collect();

            //~~ - Commit each of the sorted polynomials.
            let sorted_comms: Vec<_> = sorted
                .iter()
                .map(|v| {
                    index
                        .srs
                        .commit_evaluations(index.cs.domain.d1, v, None, rng)
                })
                .collect();

            //~~ - Absorb each commitments to the sorted polynomials.
            sorted_comms
                .iter()
                .for_each(|c| fq_sponge.absorb_g(&c.commitment.unshifted));

            // precompute different forms of the sorted polynomials for later
            // TODO: We can avoid storing these coefficients.
            let sorted_coeffs: Vec<_> = sorted.iter().map(|e| e.clone().interpolate()).collect();
            let sorted8: Vec<_> = sorted_coeffs
                .iter()
                .map(|v| v.evaluate_over_domain_by_ref(index.cs.domain.d8))
                .collect();

            lookup_context.joint_combiner = Some(joint_combiner);
            lookup_context.sorted = Some(sorted);
            lookup_context.sorted_coeffs = Some(sorted_coeffs);
            lookup_context.sorted_comms = Some(sorted_comms);
            lookup_context.sorted8 = Some(sorted8);
            lookup_context.joint_lookup_table_d8 = Some(joint_lookup_table_d8);
            lookup_context.joint_lookup_table = Some(joint_lookup_table);
        }

        //~ 1. Sample $\beta$ with the Fq-Sponge.
        let beta = fq_sponge.challenge();

        //~ 1. Sample $\gamma$ with the Fq-Sponge.
        let gamma = fq_sponge.challenge();

        //~ 1. If using lookup:
        if let Some(lcs) = &index.cs.lookup_constraint_system {
            //~~ - Compute the lookup aggregation polynomial.
            let joint_lookup_table_d8 = lookup_context.joint_lookup_table_d8.as_ref().unwrap();

            let aggreg = lookup::constraints::aggregation::<_, G::ScalarField>(
                lookup_context.dummy_lookup_value.unwrap(),
                joint_lookup_table_d8,
                index.cs.domain.d1,
                &index.cs.gates,
                &witness,
                &lookup_context.joint_combiner.unwrap(),
                &lookup_context.table_id_combiner.unwrap(),
                beta,
                gamma,
                lookup_context.sorted.as_ref().unwrap(),
                rng,
                &lcs.configuration.lookup_info,
            )?;

            //~~ - Commit to the aggregation polynomial.
            let aggreg_comm = index
                .srs
                .commit_evaluations(index.cs.domain.d1, &aggreg, None, rng);

            //~~ - Absorb the commitment to the aggregation polynomial with the Fq-Sponge.
            fq_sponge.absorb_g(&aggreg_comm.commitment.unshifted);

            // precompute different forms of the aggregation polynomial for later
            let aggreg_coeffs = aggreg.interpolate();
            // TODO: There's probably a clever way to expand the domain without
            // interpolating
            let aggreg8 = aggreg_coeffs.evaluate_over_domain_by_ref(index.cs.domain.d8);

            lookup_context.aggreg_comm = Some(aggreg_comm);
            lookup_context.aggreg_coeffs = Some(aggreg_coeffs);
            lookup_context.aggreg8 = Some(aggreg8);
        }

        //~ 1. Compute the permutation aggregation polynomial $z$.
        let z_poly = index.cs.perm_aggreg(&witness, &beta, &gamma, rng)?;

        //~ 1. Commit (hidding) to the permutation aggregation polynomial $z$.
        let z_comm = index.srs.commit(&z_poly, None, rng);

        //~ 1. Absorb the permutation aggregation polynomial $z$ with the Fq-Sponge.
        fq_sponge.absorb_g(&z_comm.commitment.unshifted);

        //~ 1. Sample $\alpha'$ with the Fq-Sponge.
        let alpha_chal = ScalarChallenge(fq_sponge.challenge());

        //~ 1. Derive $\alpha$ from $\alpha'$ using the endomorphism (TODO: details)
        let alpha: G::ScalarField = alpha_chal.to_field(endo_r);

        //~ 1. TODO: instantiate alpha?
        let mut all_alphas = index.powers_of_alpha.clone();
        all_alphas.instantiate(alpha);

        //~ 1. Compute the quotient polynomial (the $t$ in $f = Z_H \cdot t$).
        //~    The quotient polynomial is computed by adding all these polynomials together:
        //~~ - the combined constraints for all the gates
        //~~ - the combined constraints for the permutation
        //~~ - TODO: lookup
        //~~ - the negated public polynomial
        //~    and by then dividing the resulting polynomial with the vanishing polynomial $Z_H$.
        //~    TODO: specify the split of the permutation polynomial into perm and bnd?
        let lookup_env = if let Some(lcs) = &index.cs.lookup_constraint_system {
            let joint_lookup_table_d8 = lookup_context.joint_lookup_table_d8.as_ref().unwrap();

            Some(LookupEnvironment {
                aggreg: lookup_context.aggreg8.as_ref().unwrap(),
                sorted: lookup_context.sorted8.as_ref().unwrap(),
                selectors: &lcs.lookup_selectors,
                table: joint_lookup_table_d8,
                runtime_selector: lcs.runtime_selector.as_ref(),
                runtime_table: lookup_context.runtime_table_d8.as_ref(),
            })
        } else {
            None
        };

        let lagrange = index.cs.evaluate(&witness_poly, &z_poly);
        let env = {
            let mut index_evals = HashMap::new();
            use GateType::*;
            index_evals.insert(Poseidon, &index.cs.ps8);
            index_evals.insert(CompleteAdd, &index.cs.complete_addl4);
            index_evals.insert(VarBaseMul, &index.cs.mull8);
            index_evals.insert(EndoMul, &index.cs.emull);
            index_evals.insert(EndoMulScalar, &index.cs.endomul_scalar8);
            [ChaCha0, ChaCha1, ChaCha2, ChaChaFinal]
                .iter()
                .enumerate()
                .for_each(|(i, g)| {
                    if let Some(c) = &index.cs.chacha8 {
                        index_evals.insert(*g, &c[i]);
                    }
                });
<<<<<<< HEAD

=======
>>>>>>> 26fcea0b
            if index.cs.range_check_selector_polys.is_some() {
                index_evals.extend(range_check::gadget::circuit_gates().iter().enumerate().map(
                    |(i, gate_type)| {
                        (
                            *gate_type,
                            &index.cs.range_check_selector_polys.as_ref().unwrap()[i].eval8,
                        )
                    },
                ));
            }

            if let Some(selector) = index.cs.foreign_field_add_selector_poly.as_ref() {
                index_evals.extend(
                    foreign_field_add::gadget::circuit_gates()
                        .iter()
                        .enumerate()
                        .map(|(_, gate_type)| (*gate_type, &selector.eval8)),
                );
            }

            let mds = &G::sponge_params().mds;
            Environment {
                constants: Constants {
                    alpha,
                    beta,
                    gamma,
                    joint_combiner: lookup_context.joint_combiner,
                    endo_coefficient: index.cs.endo,
                    mds,
                    foreign_field_modulus: index.cs.foreign_field_modulus.clone(),
                },
                witness: &lagrange.d8.this.w,
                coefficient: &index.cs.coefficients8,
                vanishes_on_last_4_rows: &index.cs.precomputations().vanishes_on_last_4_rows,
                z: &lagrange.d8.this.z,
                l0_1: l0_1(index.cs.domain.d1),
                domain: index.cs.domain,
                index: index_evals,
                lookup: lookup_env,
            }
        };

        let quotient_poly = {
            // generic
            let alphas =
                all_alphas.get_alphas(ArgumentType::Gate(GateType::Generic), generic::CONSTRAINTS);
            let mut t4 = index.cs.gnrc_quot(alphas, &lagrange.d4.this.w);

            if cfg!(debug_assertions) {
                let p4 = public_poly.evaluate_over_domain_by_ref(index.cs.domain.d4);
                let gen_minus_pub = &t4 + &p4;

                check_constraint!(index, gen_minus_pub);
            }

            // complete addition
            {
                let add_constraint = CompleteAdd::combined_constraints(&all_alphas);
                let add4 = add_constraint.evaluations(&env);
                t4 += &add4;

                check_constraint!(index, add4);
            }

            // permutation
            let (mut t8, bnd) = {
                let alphas =
                    all_alphas.get_alphas(ArgumentType::Permutation, permutation::CONSTRAINTS);
                let (perm, bnd) = index
                    .cs
                    .perm_quot(&lagrange, beta, gamma, &z_poly, alphas)?;

                check_constraint!(index, perm);

                (perm, bnd)
            };

            if index.cs.range_check_selector_polys.is_some() {
                // Range check gate
                for gate_type in range_check::gadget::circuit_gates() {
                    let expr =
                        range_check::gadget::circuit_gate_constraints(gate_type, &all_alphas);
<<<<<<< HEAD
=======

>>>>>>> 26fcea0b
                    let evals = expr.evaluations(&env);

                    if evals.domain().size == t4.domain().size {
                        t4 += &evals;
                    } else if evals.domain().size == t8.domain().size {
                        t8 += &evals;
                    } else {
                        panic!(
                            "Bad evaluation domain size {} for {:?}",
                            evals.domain().size,
                            gate_type
                        );
                    }

                    if cfg!(test) {
                        let (_, res) = evals
                            .interpolate()
                            .divide_by_vanishing_poly(index.cs.domain.d1)
                            .unwrap();
                        if !res.is_zero() {
                            panic!("Nonzero vanishing polynomial division for {:?}", gate_type);
                        }
                    }
                }
            }

            // scalar multiplication
            {
                let mul8 = VarbaseMul::combined_constraints(&all_alphas).evaluations(&env);
                t8 += &mul8;

                check_constraint!(index, mul8);
            }

            // endoscaling
            {
                let emul8 = EndosclMul::combined_constraints(&all_alphas).evaluations(&env);
                t8 += &emul8;

                check_constraint!(index, emul8);
            }

            // endoscaling scalar computation
            {
                let emulscalar8 =
                    EndomulScalar::combined_constraints(&all_alphas).evaluations(&env);
                t8 += &emulscalar8;

                check_constraint!(index, emulscalar8);
            }

            // poseidon
            {
                let pos8 = Poseidon::combined_constraints(&all_alphas).evaluations(&env);
                t8 += &pos8;

                check_constraint!(index, pos8);
            }

            // chacha
            {
                if index.cs.chacha8.as_ref().is_some() {
                    let chacha0 = ChaCha0::combined_constraints(&all_alphas).evaluations(&env);
                    t4 += &chacha0;

                    let chacha1 = ChaCha1::combined_constraints(&all_alphas).evaluations(&env);
                    t4 += &chacha1;

                    let chacha2 = ChaCha2::combined_constraints(&all_alphas).evaluations(&env);
                    t4 += &chacha2;

                    let chacha_final =
                        ChaChaFinal::combined_constraints(&all_alphas).evaluations(&env);
                    t4 += &chacha_final;

                    check_constraint!(index, chacha0);
                    check_constraint!(index, chacha1);
                    check_constraint!(index, chacha2);
                    check_constraint!(index, chacha_final);
                }
            }

            // lookup
            {
                if let Some(lcs) = index.cs.lookup_constraint_system.as_ref() {
                    let constraints = lookup::constraints::constraints(&lcs.configuration);
                    let constraints_len = u32::try_from(constraints.len())
                        .expect("not expecting a large amount of constraints");
                    let lookup_alphas =
                        all_alphas.get_alphas(ArgumentType::Lookup, constraints_len);

                    // as lookup constraints are computed with the expression framework,
                    // each of them can result in Evaluations of different domains
                    for (ii, (constraint, alpha_pow)) in
                        constraints.into_iter().zip_eq(lookup_alphas).enumerate()
                    {
                        let mut eval = constraint.evaluations(&env);
                        eval.evals.iter_mut().for_each(|x| *x *= alpha_pow);

                        if eval.domain().size == t4.domain().size {
                            t4 += &eval;
                        } else if eval.domain().size == t8.domain().size {
                            t8 += &eval;
                        } else {
                            panic!("Bad evaluation")
                        }

                        check_constraint!(index, format!("lookup constraint #{ii}"), eval);
                    }
                }
            }

            // foreign field addition
            {
                if index.cs.foreign_field_add_selector_poly.is_some() {
                    let foreign_add =
                        ForeignFieldAdd::combined_constraints(&all_alphas).evaluations(&env);
                    t4 += &foreign_add;
                    check_constraint!(index, foreign_add);
                }
            }

            // public polynomial
            let mut f = t4.interpolate() + t8.interpolate();
            f += &public_poly;

            // divide contributions with vanishing polynomial
            let (mut quotient, res) = f
                .divide_by_vanishing_poly(index.cs.domain.d1)
                .ok_or(ProverError::Prover("division by vanishing polynomial"))?;
            if !res.is_zero() {
                return Err(ProverError::Prover(
                    "rest of division by vanishing polynomial",
                ));
            }

            quotient += &bnd; // already divided by Z_H
            quotient
        };

        //~ 1. commit (hiding) to the quotient polynomial $t$
        //~    TODO: specify the dummies
        let t_comm = {
            let mut t_comm = index.srs.commit(&quotient_poly, None, rng);

            let expected_t_size = PERMUTS;
            let dummies = expected_t_size - t_comm.commitment.unshifted.len();
            // Add `dummies` many hiding commitments to the 0 polynomial, since if the
            // number of commitments in `t_comm` is less than the max size, it means that
            // the higher degree coefficients of `t` are 0.
            for _ in 0..dummies {
                let w = <G::ScalarField as UniformRand>::rand(rng);
                t_comm
                    .commitment
                    .unshifted
                    .push(index.srs.h.mul(w).into_affine());
                t_comm.blinders.unshifted.push(w);
            }
            t_comm
        };

        //~ 1. Absorb the the commitment of the quotient polynomial with the Fq-Sponge.
        fq_sponge.absorb_g(&t_comm.commitment.unshifted);

        //~ 1. Sample $\zeta'$ with the Fq-Sponge.
        let zeta_chal = ScalarChallenge(fq_sponge.challenge());

        //~ 1. Derive $\zeta$ from $\zeta'$ using the endomorphism (TODO: specify)
        let zeta = zeta_chal.to_field(endo_r);

        let omega = index.cs.domain.d1.group_gen;
        let zeta_omega = zeta * omega;

        //~ 1. If lookup is used, evaluate the following polynomials at $\zeta$ and $\zeta \omega$:
        if index.cs.lookup_constraint_system.is_some() {
            //~~ - the aggregation polynomial
            let aggreg = lookup_context
                .aggreg_coeffs
                .as_ref()
                .unwrap()
                .to_chunked_polynomial(index.max_poly_size);

            //~~ - the sorted polynomials
            let sorted = lookup_context
                .sorted_coeffs
                .as_ref()
                .unwrap()
                .iter()
                .map(|c| c.to_chunked_polynomial(index.max_poly_size));

            //~~ - the table polynonial
            let joint_table = lookup_context.joint_lookup_table.as_ref().unwrap();
            let joint_table = joint_table.to_chunked_polynomial(index.max_poly_size);

            let lookup_evals = |eval_point: G::ScalarField| {
                let table = joint_table.evaluate_chunks(eval_point);

                // the runtime table polynomial
                let runtime_table = lookup_context.runtime_table.as_ref().map(|rt| {
                    rt.to_chunked_polynomial(index.max_poly_size)
                        .evaluate_chunks(eval_point)
                });

                LookupEvaluations {
                    aggreg: aggreg.evaluate_chunks(eval_point),
                    sorted: sorted
                        .clone()
                        .map(|s| s.evaluate_chunks(eval_point))
                        .collect(),
                    table,
                    runtime: runtime_table,
                }
            };

            lookup_context.eval_zeta = Some(lookup_evals(zeta));
            lookup_context.eval_zeta_omega = Some(lookup_evals(zeta_omega));
        }

        //~ 1. Chunk evaluate the following polynomials at both $\zeta$ and $\zeta \omega$:
        //~~ - $s_i$
        //~~ - $w_i$
        //~~ - $z$
        //~~ - lookup (TODO)
        //~~ - generic selector
        //~~ - poseidon selector
        //~
        //~    By "chunk evaluate" we mean that the evaluation of each polynomial can potentially be a vector of values.
        //~    This is because the index's `max_poly_size` parameter dictates the maximum size of a polynomial in the protocol.
        //~    If a polynomial $f$ exceeds this size, it must be split into several polynomials like so:
        //~    $$f(x) = f_0(x) + x^n f_1(x) + x^{2n} f_2(x) + \cdots$$
        //~
        //~    And the evaluation of such a polynomial is the following list for $x \in {\zeta, \zeta\omega}$:
        //~
        //~    $$(f_0(x), f_1(x), f_2(x), \ldots)$$
        //~
        //~    TODO: do we want to specify more on that? It seems unecessary except for the t polynomial (or if for some reason someone sets that to a low value)
        let chunked_evals = {
            let chunked_evals_zeta = ProofEvaluations::<Vec<G::ScalarField>> {
                s: array_init(|i| {
                    index.cs.sigmam[0..PERMUTS - 1][i]
                        .to_chunked_polynomial(index.max_poly_size)
                        .evaluate_chunks(zeta)
                }),
                w: array_init(|i| {
                    witness_poly[i]
                        .to_chunked_polynomial(index.max_poly_size)
                        .evaluate_chunks(zeta)
                }),

                z: z_poly
                    .to_chunked_polynomial(index.max_poly_size)
                    .evaluate_chunks(zeta),

                lookup: lookup_context.eval_zeta.take(),

                generic_selector: index
                    .cs
                    .genericm
                    .to_chunked_polynomial(index.max_poly_size)
                    .evaluate_chunks(zeta),

                poseidon_selector: index
                    .cs
                    .psm
                    .to_chunked_polynomial(index.max_poly_size)
                    .evaluate_chunks(zeta),
            };
            let chunked_evals_zeta_omega = ProofEvaluations::<Vec<G::ScalarField>> {
                s: array_init(|i| {
                    index.cs.sigmam[0..PERMUTS - 1][i]
                        .to_chunked_polynomial(index.max_poly_size)
                        .evaluate_chunks(zeta_omega)
                }),

                w: array_init(|i| {
                    witness_poly[i]
                        .to_chunked_polynomial(index.max_poly_size)
                        .evaluate_chunks(zeta_omega)
                }),

                z: z_poly
                    .to_chunked_polynomial(index.max_poly_size)
                    .evaluate_chunks(zeta_omega),

                lookup: lookup_context.eval_zeta_omega.take(),

                generic_selector: index
                    .cs
                    .genericm
                    .to_chunked_polynomial(index.max_poly_size)
                    .evaluate_chunks(zeta_omega),

                poseidon_selector: index
                    .cs
                    .psm
                    .to_chunked_polynomial(index.max_poly_size)
                    .evaluate_chunks(zeta_omega),
            };

            [chunked_evals_zeta, chunked_evals_zeta_omega]
        };

        let zeta_to_srs_len = zeta.pow(&[index.max_poly_size as u64]);
        let zeta_omega_to_srs_len = zeta.pow(&[index.max_poly_size as u64]);
        let zeta_to_domain_size = zeta.pow(&[d1_size as u64]);

        //~ 1. Evaluate the same polynomials without chunking them
        //~    (so that each polynomial should correspond to a single value this time).
        let evals = {
            let power_of_eval_points_for_chunks = [zeta_to_srs_len, zeta_omega_to_srs_len];
            &chunked_evals
                .iter()
                .zip(power_of_eval_points_for_chunks.iter()) // (zeta , zeta_omega)
                .map(|(es, &e1)| ProofEvaluations::<G::ScalarField> {
                    s: array_init(|i| DensePolynomial::eval_polynomial(&es.s[i], e1)),
                    w: array_init(|i| DensePolynomial::eval_polynomial(&es.w[i], e1)),
                    z: DensePolynomial::eval_polynomial(&es.z, e1),
                    lookup: es.lookup.as_ref().map(|l| LookupEvaluations {
                        table: DensePolynomial::eval_polynomial(&l.table, e1),
                        aggreg: DensePolynomial::eval_polynomial(&l.aggreg, e1),
                        sorted: l
                            .sorted
                            .iter()
                            .map(|p| DensePolynomial::eval_polynomial(p, e1))
                            .collect(),
                        runtime: l
                            .runtime
                            .as_ref()
                            .map(|p| DensePolynomial::eval_polynomial(p, e1)),
                    }),
                    generic_selector: DensePolynomial::eval_polynomial(&es.generic_selector, e1),
                    poseidon_selector: DensePolynomial::eval_polynomial(&es.poseidon_selector, e1),
                })
                .collect::<Vec<_>>()
        };

        //~ 1. Compute the ft polynomial.
        //~    This is to implement [Maller's optimization](https://o1-labs.github.io/mina-book/crypto/plonk/maller_15.html).
        let ft: DensePolynomial<G::ScalarField> = {
            let f_chunked = {
                // TODO: compute the linearization polynomial in evaluation form so
                // that we can drop the coefficient forms of the index polynomials from
                // the constraint system struct

                // generic (not part of linearization yet)
                let alphas = all_alphas
                    .get_alphas(ArgumentType::Gate(GateType::Generic), generic::CONSTRAINTS);
                let mut f = index
                    .cs
                    .gnrc_lnrz(alphas, &evals[0].w, evals[0].generic_selector)
                    .interpolate();

                // permutation (not part of linearization yet)
                let alphas =
                    all_alphas.get_alphas(ArgumentType::Permutation, permutation::CONSTRAINTS);
                f += &index.cs.perm_lnrz(evals, zeta, beta, gamma, alphas);

                // the circuit polynomial
                let f = {
                    let (_lin_constant, lin) = index.linearization.to_polynomial(&env, zeta, evals);
                    f + lin
                };

                drop(env);

                // see https://o1-labs.github.io/mina-book/crypto/plonk/maller_15.html#the-prover-side
                f.to_chunked_polynomial(index.max_poly_size)
                    .linearize(zeta_to_srs_len)
            };

            let t_chunked = quotient_poly
                .to_chunked_polynomial(index.max_poly_size)
                .linearize(zeta_to_srs_len);

            &f_chunked - &t_chunked.scale(zeta_to_domain_size - G::ScalarField::one())
        };

        //~ 1. construct the blinding part of the ft polynomial commitment
        //~    see https://o1-labs.github.io/mina-book/crypto/plonk/maller_15.html#evaluation-proof-and-blinding-factors
        let blinding_ft = {
            let blinding_t = t_comm.blinders.chunk_blinding(zeta_to_srs_len);
            let blinding_f = G::ScalarField::zero();

            PolyComm {
                // blinding_f - Z_H(zeta) * blinding_t
                unshifted: vec![
                    blinding_f - (zeta_to_domain_size - G::ScalarField::one()) * blinding_t,
                ],
                shifted: None,
            }
        };

        //~ 1. Evaluate the ft polynomial at $\zeta\omega$ only.
        let ft_eval1 = ft.evaluate(&zeta_omega);

        //~ 1. Setup the Fr-Sponge
        let fq_sponge_before_evaluations = fq_sponge.clone();
        let mut fr_sponge = EFrSponge::new(G::sponge_params());

        //~ 1. Squeeze the Fq-sponge and absorb the result with the Fr-Sponge.
        fr_sponge.absorb(&fq_sponge.digest());

        //~ 1. Evaluate the negated public polynomial (if present) at $\zeta$ and $\zeta\omega$.
        let public_evals = if public_poly.is_zero() {
            [Vec::new(), Vec::new()]
        } else {
            [
                vec![public_poly.evaluate(&zeta)],
                vec![public_poly.evaluate(&zeta_omega)],
            ]
        };

        //~ 1. Absorb the unique evaluation of ft: $ft(\zeta\omega)$.
        fr_sponge.absorb(&ft_eval1);

        //~ 1. Absorb all the polynomial evaluations in $\zeta$ and $\zeta\omega$:
        //~~ - the public polynomial
        //~~ - z
        //~~ - generic selector
        //~~ - poseidon selector
        //~~ - the 15 register/witness
        //~~ - 6 sigmas evaluations (the last one is not evaluated)
        fr_sponge.absorb_evaluations(
            [&public_evals[0], &public_evals[1]],
            [&chunked_evals[0], &chunked_evals[1]],
        );

        //~ 1. Sample $v'$ with the Fr-Sponge
        let v_chal = fr_sponge.challenge();

        //~ 1. Derive $v$ from $v'$ using the endomorphism (TODO: specify)
        let v = v_chal.to_field(endo_r);

        //~ 1. Sample $u'$ with the Fr-Sponge
        let u_chal = fr_sponge.challenge();

        //~ 1. Derive $u$ from $u'$ using the endomorphism (TODO: specify)
        let u = u_chal.to_field(endo_r);

        //~ 1. Create a list of all polynomials that will require evaluations
        //~    (and evaluation proofs) in the protocol.
        //~    First, include the previous challenges, in case we are in a recursive prover.
        let non_hiding = |d1_size: usize| PolyComm {
            unshifted: vec![G::ScalarField::zero(); d1_size],
            shifted: None,
        };

        let polys = prev_challenges
            .iter()
            .map(|RecursionChallenge { chals, comm }| {
                (
                    DensePolynomial::from_coefficients_vec(b_poly_coefficients(chals)),
                    comm.unshifted.len(),
                )
            })
            .collect::<Vec<_>>();

        let mut polynomials = polys
            .iter()
            .map(|(p, d1_size)| (p, None, non_hiding(*d1_size)))
            .collect::<Vec<_>>();

        //~ 1. Then, include:
        //~~ - the negated public polynomial
        //~~ - the ft polynomial
        //~~ - the permutation aggregation polynomial z polynomial
        //~~ - the generic selector
        //~~ - the poseidon selector
        //~~ - the 15 registers/witness columns
        //~~ - the 6 sigmas
        //~~ - optionally, the runtime table
        polynomials.extend(vec![(&public_poly, None, non_hiding(1))]);
        polynomials.extend(vec![(&ft, None, blinding_ft)]);
        polynomials.extend(vec![(&z_poly, None, z_comm.blinders)]);
        polynomials.extend(vec![(&index.cs.genericm, None, non_hiding(1))]);
        polynomials.extend(vec![(&index.cs.psm, None, non_hiding(1))]);
        polynomials.extend(
            witness_poly
                .iter()
                .zip(w_comm.iter())
                .map(|(w, c)| (w, None, c.blinders.clone()))
                .collect::<Vec<_>>(),
        );
        polynomials.extend(
            index.cs.sigmam[0..PERMUTS - 1]
                .iter()
                .map(|w| (w, None, non_hiding(1)))
                .collect::<Vec<_>>(),
        );

        // if using lookup
        if let Some(lcs) = &index.cs.lookup_constraint_system {
            // add the sorted polynomials
            let sorted_poly = lookup_context.sorted_coeffs.as_ref().unwrap();
            let sorted_comms = lookup_context.sorted_comms.as_ref().unwrap();

            for (poly, comm) in sorted_poly.iter().zip(sorted_comms) {
                polynomials.push((poly, None, comm.blinders.clone()));
            }

            // add the aggreg polynomial
            let aggreg_poly = lookup_context.aggreg_coeffs.as_ref().unwrap();
            let aggreg_comm = lookup_context.aggreg_comm.as_ref().unwrap();
            polynomials.push((aggreg_poly, None, aggreg_comm.blinders.clone()));

            // add the combined table polynomial
            let table_blinding = if lcs.runtime_selector.is_some() {
                let runtime_comm = lookup_context.runtime_table_comm.as_ref().unwrap();
                let joint_combiner = lookup_context.joint_combiner.as_ref().unwrap();

                let blinding = runtime_comm.blinders.unshifted[0];

                PolyComm {
                    unshifted: vec![*joint_combiner * blinding],
                    shifted: None,
                }
            } else {
                non_hiding(1)
            };

            let joint_lookup_table = lookup_context.joint_lookup_table.as_ref().unwrap();

            polynomials.push((joint_lookup_table, None, table_blinding));

            // add the runtime table polynomial
            if lcs.runtime_selector.is_some() {
                let runtime_table_comm = lookup_context.runtime_table_comm.as_ref().unwrap();
                let runtime_table = lookup_context.runtime_table.as_ref().unwrap();

                polynomials.push((runtime_table, None, runtime_table_comm.blinders.clone()));
            }
        }

        //~ 1. Create an aggregated evaluation proof for all of these polynomials at $\zeta$ and $\zeta\omega$ using $u$ and $v$.
        let proof = index.srs.open(
            group_map,
            &polynomials,
            &[zeta, zeta_omega],
            v,
            u,
            fq_sponge_before_evaluations,
            rng,
        );

        let lookup = lookup_context
            .aggreg_comm
            .zip(lookup_context.sorted_comms)
            .map(|(a, s)| LookupCommitments {
                aggreg: a.commitment,
                sorted: s.iter().map(|c| c.commitment.clone()).collect(),
                runtime: lookup_context.runtime_table_comm.map(|x| x.commitment),
            });

        Ok(Self {
            commitments: ProverCommitments {
                w_comm: array_init(|i| w_comm[i].commitment.clone()),
                z_comm: z_comm.commitment,
                t_comm: t_comm.commitment,
                lookup,
            },
            proof,
            evals: chunked_evals,
            ft_eval1,
            public,
            prev_challenges,
        })
    }
}

#[cfg(feature = "ocaml_types")]
pub mod caml {
    use super::*;
    use crate::proof::caml::{CamlProofEvaluations, CamlRecursionChallenge};
    use ark_ec::AffineCurve;
    use commitment_dlog::commitment::caml::{CamlOpeningProof, CamlPolyComm};

    //
    // CamlProverProof<CamlG, CamlF>
    //

    #[derive(ocaml::IntoValue, ocaml::FromValue, ocaml_gen::Struct)]
    pub struct CamlProverProof<CamlG, CamlF> {
        pub commitments: CamlProverCommitments<CamlG>,
        pub proof: CamlOpeningProof<CamlG, CamlF>,
        // OCaml doesn't have sized arrays, so we have to convert to a tuple..
        pub evals: (CamlProofEvaluations<CamlF>, CamlProofEvaluations<CamlF>),
        pub ft_eval1: CamlF,
        pub public: Vec<CamlF>,
        pub prev_challenges: Vec<CamlRecursionChallenge<CamlG, CamlF>>, //Vec<(Vec<CamlF>, CamlPolyComm<CamlG>)>,
    }

    //
    // CamlProverCommitments<CamlG>
    //

    #[derive(Clone, ocaml::IntoValue, ocaml::FromValue, ocaml_gen::Struct)]
    pub struct CamlLookupCommitments<CamlG> {
        pub sorted: Vec<CamlPolyComm<CamlG>>,
        pub aggreg: CamlPolyComm<CamlG>,
        pub runtime: Option<CamlPolyComm<CamlG>>,
    }

    #[allow(clippy::type_complexity)]
    #[derive(Clone, ocaml::IntoValue, ocaml::FromValue, ocaml_gen::Struct)]
    pub struct CamlProverCommitments<CamlG> {
        // polynomial commitments
        pub w_comm: (
            CamlPolyComm<CamlG>,
            CamlPolyComm<CamlG>,
            CamlPolyComm<CamlG>,
            CamlPolyComm<CamlG>,
            CamlPolyComm<CamlG>,
            CamlPolyComm<CamlG>,
            CamlPolyComm<CamlG>,
            CamlPolyComm<CamlG>,
            CamlPolyComm<CamlG>,
            CamlPolyComm<CamlG>,
            CamlPolyComm<CamlG>,
            CamlPolyComm<CamlG>,
            CamlPolyComm<CamlG>,
            CamlPolyComm<CamlG>,
            CamlPolyComm<CamlG>,
        ),
        pub z_comm: CamlPolyComm<CamlG>,
        pub t_comm: CamlPolyComm<CamlG>,
        pub lookup: Option<CamlLookupCommitments<CamlG>>,
    }

    // These implementations are handy for conversions such as:
    // InternalType <-> Ocaml::Value
    //
    // It does this by hiding the required middle conversion step:
    // InternalType <-> CamlInternalType <-> Ocaml::Value
    //
    // Note that some conversions are not always possible to shorten,
    // because we don't always know how to convert the types.
    // For example, to implement the conversion
    // ProverCommitments<G> -> CamlProverCommitments<CamlG>
    // we need to know how to convert G to CamlG.
    // we don't know that information, unless we implemented some trait (e.g. ToCaml)
    // we can do that, but instead we implemented the From trait for the reverse operations (From<G> for CamlG).
    // it reduces the complexity, but forces us to do the conversion in two phases instead of one.

    //
    // CamlLookupCommitments<CamlG> <-> LookupCommitments<G>
    //

    impl<G, CamlG> From<LookupCommitments<G>> for CamlLookupCommitments<CamlG>
    where
        G: AffineCurve,
        CamlPolyComm<CamlG>: From<PolyComm<G>>,
    {
        fn from(
            LookupCommitments {
                aggreg,
                sorted,
                runtime,
            }: LookupCommitments<G>,
        ) -> Self {
            Self {
                aggreg: aggreg.into(),
                sorted: sorted.into_iter().map(Into::into).collect(),
                runtime: runtime.map(Into::into),
            }
        }
    }

    impl<G, CamlG> From<CamlLookupCommitments<CamlG>> for LookupCommitments<G>
    where
        G: AffineCurve,
        PolyComm<G>: From<CamlPolyComm<CamlG>>,
    {
        fn from(
            CamlLookupCommitments {
                aggreg,
                sorted,
                runtime,
            }: CamlLookupCommitments<CamlG>,
        ) -> LookupCommitments<G> {
            LookupCommitments {
                aggreg: aggreg.into(),
                sorted: sorted.into_iter().map(Into::into).collect(),
                runtime: runtime.map(Into::into),
            }
        }
    }

    //
    // CamlProverCommitments<CamlG> <-> ProverCommitments<G>
    //

    impl<G, CamlG> From<ProverCommitments<G>> for CamlProverCommitments<CamlG>
    where
        G: AffineCurve,
        CamlPolyComm<CamlG>: From<PolyComm<G>>,
    {
        fn from(prover_comm: ProverCommitments<G>) -> Self {
            let [w_comm0, w_comm1, w_comm2, w_comm3, w_comm4, w_comm5, w_comm6, w_comm7, w_comm8, w_comm9, w_comm10, w_comm11, w_comm12, w_comm13, w_comm14] =
                prover_comm.w_comm;
            Self {
                w_comm: (
                    w_comm0.into(),
                    w_comm1.into(),
                    w_comm2.into(),
                    w_comm3.into(),
                    w_comm4.into(),
                    w_comm5.into(),
                    w_comm6.into(),
                    w_comm7.into(),
                    w_comm8.into(),
                    w_comm9.into(),
                    w_comm10.into(),
                    w_comm11.into(),
                    w_comm12.into(),
                    w_comm13.into(),
                    w_comm14.into(),
                ),
                z_comm: prover_comm.z_comm.into(),
                t_comm: prover_comm.t_comm.into(),
                lookup: prover_comm.lookup.map(Into::into),
            }
        }
    }

    impl<G, CamlG> From<CamlProverCommitments<CamlG>> for ProverCommitments<G>
    where
        G: AffineCurve,
        PolyComm<G>: From<CamlPolyComm<CamlG>>,
    {
        fn from(caml_prover_comm: CamlProverCommitments<CamlG>) -> ProverCommitments<G> {
            let (
                w_comm0,
                w_comm1,
                w_comm2,
                w_comm3,
                w_comm4,
                w_comm5,
                w_comm6,
                w_comm7,
                w_comm8,
                w_comm9,
                w_comm10,
                w_comm11,
                w_comm12,
                w_comm13,
                w_comm14,
            ) = caml_prover_comm.w_comm;
            ProverCommitments {
                w_comm: [
                    w_comm0.into(),
                    w_comm1.into(),
                    w_comm2.into(),
                    w_comm3.into(),
                    w_comm4.into(),
                    w_comm5.into(),
                    w_comm6.into(),
                    w_comm7.into(),
                    w_comm8.into(),
                    w_comm9.into(),
                    w_comm10.into(),
                    w_comm11.into(),
                    w_comm12.into(),
                    w_comm13.into(),
                    w_comm14.into(),
                ],
                z_comm: caml_prover_comm.z_comm.into(),
                t_comm: caml_prover_comm.t_comm.into(),
                lookup: caml_prover_comm.lookup.map(Into::into),
            }
        }
    }

    //
    // ProverProof<G> <-> CamlProverProof<CamlG, CamlF>
    //

    impl<G, CamlG, CamlF> From<ProverProof<G>> for CamlProverProof<CamlG, CamlF>
    where
        G: AffineCurve,
        CamlG: From<G>,
        CamlF: From<G::ScalarField>,
    {
        fn from(pp: ProverProof<G>) -> Self {
            Self {
                commitments: pp.commitments.into(),
                proof: pp.proof.into(),
                evals: (pp.evals[0].clone().into(), pp.evals[1].clone().into()),
                ft_eval1: pp.ft_eval1.into(),
                public: pp.public.into_iter().map(Into::into).collect(),
                prev_challenges: pp.prev_challenges.into_iter().map(Into::into).collect(),
            }
        }
    }

    impl<G, CamlG, CamlF> From<CamlProverProof<CamlG, CamlF>> for ProverProof<G>
    where
        G: AffineCurve + From<CamlG>,
        G::ScalarField: From<CamlF>,
    {
        fn from(caml_pp: CamlProverProof<CamlG, CamlF>) -> ProverProof<G> {
            ProverProof {
                commitments: caml_pp.commitments.into(),
                proof: caml_pp.proof.into(),
                evals: [caml_pp.evals.0.into(), caml_pp.evals.1.into()],
                ft_eval1: caml_pp.ft_eval1.into(),
                public: caml_pp.public.into_iter().map(Into::into).collect(),
                prev_challenges: caml_pp
                    .prev_challenges
                    .into_iter()
                    .map(Into::into)
                    .collect(),
            }
        }
    }
}<|MERGE_RESOLUTION|>--- conflicted
+++ resolved
@@ -589,10 +589,7 @@
                         index_evals.insert(*g, &c[i]);
                     }
                 });
-<<<<<<< HEAD
-
-=======
->>>>>>> 26fcea0b
+
             if index.cs.range_check_selector_polys.is_some() {
                 index_evals.extend(range_check::gadget::circuit_gates().iter().enumerate().map(
                     |(i, gate_type)| {
@@ -675,12 +672,7 @@
                 for gate_type in range_check::gadget::circuit_gates() {
                     let expr =
                         range_check::gadget::circuit_gate_constraints(gate_type, &all_alphas);
-<<<<<<< HEAD
-=======
-
->>>>>>> 26fcea0b
                     let evals = expr.evaluations(&env);
-
                     if evals.domain().size == t4.domain().size {
                         t4 += &evals;
                     } else if evals.domain().size == t8.domain().size {
