--- conflicted
+++ resolved
@@ -83,12 +83,9 @@
                 .as_ref()
                 .map(|lcs| &lcs.configuration),
             cs.foreign_field_add_selector_poly.is_some(),
-<<<<<<< HEAD
             cs.foreign_field_mul_selector_poly.is_some(),
-=======
             cs.xor_selector_poly.is_some(),
             true,
->>>>>>> 93f986a1
         );
 
         // set `max_quot_size` to the degree of the quotient polynomial,
