//! This module implements the prover index as [ProverIndex].

use crate::alphas::Alphas;
use crate::circuits::{
    constraints::ConstraintSystem,
    expr::{Linearization, PolishToken},
    wires::*,
};
use crate::linearization::expr_linearization;
use ark_ff::PrimeField;
use commitment_dlog::{commitment::CommitmentCurve, srs::SRS};
use o1_utils::types::fields::*;
use oracle::poseidon::ArithmeticSpongeParams;
use serde::{de::DeserializeOwned, Deserialize, Serialize};
use serde_with::serde_as;
use std::sync::Arc;

/// The index used by the prover
#[serde_as]
#[derive(Serialize, Deserialize, Debug)]
//~spec:startcode
pub struct ProverIndex<G: CommitmentCurve> {
    /// constraints system polynomials
    #[serde(bound = "ConstraintSystem<ScalarField<G>>: Serialize + DeserializeOwned")]
    pub cs: ConstraintSystem<ScalarField<G>>,

    /// The symbolic linearization of our circuit, which can compile to concrete types once certain values are learned in the protocol.
    #[serde(skip)]
    pub linearization: Linearization<Vec<PolishToken<ScalarField<G>>>>,

    /// The mapping between powers of alpha and constraints
    #[serde(skip)]
    pub powers_of_alpha: Alphas<ScalarField<G>>,

    /// polynomial commitment keys
    #[serde(skip)]
    pub srs: Arc<SRS<G>>,

    /// maximal size of polynomial section
    pub max_poly_size: usize,

    /// maximal size of the quotient polynomial according to the supported constraints
    pub max_quot_size: usize,

    /// random oracle argument parameters
    #[serde(skip)]
    pub fq_sponge_params: ArithmeticSpongeParams<BaseField<G>>,
}
//~spec:endcode

impl<'a, G: CommitmentCurve> ProverIndex<G>
where
    G::BaseField: PrimeField,
{
    /// this function compiles the index from constraints
    pub fn create(
        mut cs: ConstraintSystem<ScalarField<G>>,
        fq_sponge_params: ArithmeticSpongeParams<BaseField<G>>,
        endo_q: ScalarField<G>,
        srs: Arc<SRS<G>>,
    ) -> Self {
        let max_poly_size = srs.g.len();
        if cs.public > 0 {
            assert!(
                max_poly_size >= cs.domain.d1.size as usize,
                "polynomial segment size has to be not smaller that that of the circuit!"
            );
        }
        cs.endo = endo_q;

        // pre-compute the linearization
        let (linearization, powers_of_alpha) = expr_linearization(
            cs.domain.d1,
            cs.chacha8.is_some(),
            !cs.foreign_mul_selector_polys.is_empty(),
            cs.lookup_constraint_system
                .as_ref()
                .map(|lcs| &lcs.configuration),
        );

        // set `max_quot_size` to the degree of the quotient polynomial,
        // which is obtained by looking at the highest monomial in the sum
        // $$\sum_{i=0}^{PERMUTS} (w_i(x) + \beta k_i x + \gamma)$$
        // where the $w_i(x)$ are of degree the size of the domain.
        let max_quot_size = PERMUTS * cs.domain.d1.size as usize;

        ProverIndex {
            cs,
            linearization,
            powers_of_alpha,
            srs,
            max_poly_size,
            max_quot_size,
            fq_sponge_params,
        }
    }
}

pub mod testing {
    use super::*;
    use crate::circuits::{gate::CircuitGate, lookup::tables::LookupTable};
    use commitment_dlog::srs::endos;
    use mina_curves::pasta::{pallas::Affine as Other, vesta::Affine, Fp};

    pub fn new_index_for_test_with_lookups(
        gates: Vec<CircuitGate<Fp>>,
        foreign_modulus: Vec<Fp>,
        public: usize,
        lookup_tables: Vec<LookupTable<Fp>>,
    ) -> ProverIndex<Affine> {
        let fp_sponge_params = oracle::pasta::fp_kimchi::params();
<<<<<<< HEAD
        let cs = ConstraintSystem::<Fp>::create(
            gates,
            lookup_tables,
            fp_sponge_params,
            foreign_modulus,
            public,
        )
        .unwrap();

=======

        // not sure if theres a smarter way instead of the double unwrap, but should be fine in the test
        let cs =
            ConstraintSystem::<Fp>::create(gates, lookup_tables, fp_sponge_params, public).unwrap();
>>>>>>> 1361947c
        let mut srs = SRS::<Affine>::create(cs.domain.d1.size as usize);
        srs.add_lagrange_basis(cs.domain.d1);
        let srs = Arc::new(srs);

        let fq_sponge_params = oracle::pasta::fq_kimchi::params();
        let (endo_q, _endo_r) = endos::<Other>();
        ProverIndex::<Affine>::create(cs, fq_sponge_params, endo_q, srs)
    }
    pub fn new_index_for_test(
        gates: Vec<CircuitGate<Fp>>,
        foreign_modulus: Vec<Fp>,
        public: usize,
    ) -> ProverIndex<Affine> {
        new_index_for_test_with_lookups(gates, foreign_modulus, public, vec![])
    }
}<|MERGE_RESOLUTION|>--- conflicted
+++ resolved
@@ -109,7 +109,8 @@
         lookup_tables: Vec<LookupTable<Fp>>,
     ) -> ProverIndex<Affine> {
         let fp_sponge_params = oracle::pasta::fp_kimchi::params();
-<<<<<<< HEAD
+
+        // not sure if theres a smarter way instead of the double unwrap, but should be fine in the test
         let cs = ConstraintSystem::<Fp>::create(
             gates,
             lookup_tables,
@@ -118,13 +119,6 @@
             public,
         )
         .unwrap();
-
-=======
-
-        // not sure if theres a smarter way instead of the double unwrap, but should be fine in the test
-        let cs =
-            ConstraintSystem::<Fp>::create(gates, lookup_tables, fp_sponge_params, public).unwrap();
->>>>>>> 1361947c
         let mut srs = SRS::<Affine>::create(cs.domain.d1.size as usize);
         srs.add_lagrange_basis(cs.domain.d1);
         let srs = Arc::new(srs);
