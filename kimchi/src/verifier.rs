--- conflicted
+++ resolved
@@ -392,10 +392,10 @@
                 (0..COLUMNS)
                     .map(|c| {
                         (
-                            self.evals
-                                .iter()
-                                .map(|e| e.coefficients[c].clone())
-                                .collect::<Vec<_>>(),
+                            vec![
+                                self.evals.coefficients[c].zeta.clone(),
+                                self.evals.coefficients[c].zeta_omega.clone(),
+                            ],
                             None,
                         )
                     })
@@ -547,28 +547,6 @@
             zkp,
         )];
 
-<<<<<<< HEAD
-        // generic is written manually (not using the expr framework)
-        {
-            let alphas =
-                all_alphas.get_alphas(ArgumentType::Gate(GateType::Generic), generic::CONSTRAINTS);
-
-            let generic_scalars = &ConstraintSystem::<G::ScalarField>::gnrc_scalars(
-                alphas,
-                &evals.w,
-                evals.generic_selector.zeta,
-            );
-
-            let generic_com = index.coefficients_comm.iter().take(generic_scalars.len());
-
-            assert_eq!(generic_scalars.len(), generic_com.len());
-
-            scalars.extend(generic_scalars);
-            commitments.extend(generic_com);
-        }
-
-=======
->>>>>>> 93f986a1
         // other gates are implemented using the expression framework
         {
             // TODO: Reuse constants from oracles function
@@ -773,11 +751,10 @@
             .zip(
                 (0..COLUMNS)
                     .map(|i| {
-                        proof
-                            .evals
-                            .iter()
-                            .map(|e| e.coefficients[i].clone())
-                            .collect::<Vec<_>>()
+                        vec![
+                            proof.evals.coefficients[i].zeta.clone(),
+                            proof.evals.coefficients[i].zeta_omega.clone(),
+                        ]
                     })
                     .collect::<Vec<_>>(),
             )
