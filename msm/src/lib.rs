use mina_poseidon::{
    constants::PlonkSpongeConstantsKimchi,
    sponge::{DefaultFqSponge, DefaultFrSponge},
};
use poly_commitment::pairing_proof::PairingProof;

pub mod column_env;
pub mod columns;
pub mod constraint;
pub mod mvlookup;
pub mod precomputed_srs;
pub mod proof;
pub mod prover;
pub mod serialization;
pub mod verifier;
pub mod witness;

/// Domain size for the MSM project, equal to the BN254 SRS size.
pub const DOMAIN_SIZE: usize = 1 << 15;

// @volhovm: maybe move these to the FF circuits module later.
/// Bitsize of the foreign field limb representation.
pub const LIMB_BITSIZE: usize = 15;

/// Number of limbs representing one foreign field element (either
/// [`Ff1`] or [`Ff2`]).
pub const LIMBS_NUM: usize = 17;

pub type BN254 = ark_ec::bn::Bn<ark_bn254::Parameters>;
pub type BN254G1Affine = <BN254 as ark_ec::PairingEngine>::G1Affine;
pub type BN254G2Affine = <BN254 as ark_ec::PairingEngine>::G2Affine;

/// Number of columns
/// FIXME: we must move it into the subdirectory of the
/// foreign field addition circuit
pub const MSM_FFADD_N_COLUMNS: usize = 3 * LIMBS_NUM;

/// The native field we are working with.
pub type Fp = ark_bn254::Fr;

/// The foreign field we are emulating (one of the two)
pub type Ff1 = mina_curves::pasta::Fp;
pub type Ff2 = mina_curves::pasta::Fq;

pub type SpongeParams = PlonkSpongeConstantsKimchi;
pub type BaseSponge = DefaultFqSponge<ark_bn254::g1::Parameters, SpongeParams>;
pub type ScalarSponge = DefaultFrSponge<Fp, SpongeParams>;
pub type OpeningProof = PairingProof<BN254>;

#[cfg(test)]
mod tests {
    use ark_ff::UniformRand;
    use kimchi::circuits::domains::EvaluationDomains;
    use poly_commitment::pairing_proof::PairingSRS;

    use crate::{
        columns::Column, mvlookup::Lookup, proof::ProofInputs, prover::prove, verifier::verify,
        BaseSponge, Fp, OpeningProof, ScalarSponge, BN254,
    };

    // Number of columns
    const N: usize = 10;

    #[test]
    fn test_completeness() {
        let mut rng = o1_utils::tests::make_test_rng();

        // Include tests for completeness for MVLookup as the random witness
        // includes all arguments
        let domain_size = 1 << 8;
        let domain = EvaluationDomains::<Fp>::create(domain_size).unwrap();

        // Trusted setup toxic waste
        let x = Fp::rand(&mut rng);

        let mut srs: PairingSRS<BN254> = PairingSRS::create(x, domain.d1.size as usize);
        srs.full_srs.add_lagrange_basis(domain.d1);

        let inputs = ProofInputs::random(domain);
        let constraints: Vec<_> = vec![];

        // generate the proof
        let proof = prove::<_, OpeningProof, BaseSponge, ScalarSponge, Column, _, N>(
            domain,
            &srs,
<<<<<<< HEAD
            &constraints,
            witness,
=======
            inputs,
            constraints,
>>>>>>> 2432675c
            &mut rng,
        );

        // verify the proof
<<<<<<< HEAD
        let verifies =
            verify::<_, OpeningProof, BaseSponge, ScalarSponge>(domain, &srs, &constraints, &proof);
=======
        let verifies = verify::<_, OpeningProof, BaseSponge, ScalarSponge, N>(domain, &srs, &proof);
>>>>>>> 2432675c
        assert!(verifies);
    }

    #[test]
    fn test_soundness() {
        let mut rng = o1_utils::tests::make_test_rng();

        // We generate two different witness and two different proofs.
        let domain_size = 1 << 8;
        let domain = EvaluationDomains::<Fp>::create(domain_size).unwrap();

        // Trusted setup toxic waste
        let x = Fp::rand(&mut rng);

        let mut srs: PairingSRS<BN254> = PairingSRS::create(x, domain.d1.size as usize);
        srs.full_srs.add_lagrange_basis(domain.d1);

        let inputs = ProofInputs::random(domain);
        let constraints = vec![];
        // generate the proof
        let proof = prove::<_, OpeningProof, BaseSponge, ScalarSponge, Column, _, N>(
            domain,
            &srs,
<<<<<<< HEAD
            &constraints,
            witness,
=======
            inputs,
            constraints.clone(),
>>>>>>> 2432675c
            &mut rng,
        );

        let inputs_prime = ProofInputs::random(domain);
        let proof_prime = prove::<_, OpeningProof, BaseSponge, ScalarSponge, Column, _, N>(
            domain,
            &srs,
<<<<<<< HEAD
            &constraints,
            witness_prime,
=======
            inputs_prime,
            constraints,
>>>>>>> 2432675c
            &mut rng,
        );

        // Swap the opening proof. The verification should fail.
        {
            let mut proof_clone = proof.clone();
            proof_clone.opening_proof = proof_prime.opening_proof;
<<<<<<< HEAD
            let verifies = verify::<_, OpeningProof, BaseSponge, ScalarSponge>(
                domain,
                &srs,
                &constraints,
                &proof_clone,
            );
=======
            let verifies =
                verify::<_, OpeningProof, BaseSponge, ScalarSponge, N>(domain, &srs, &proof_clone);
>>>>>>> 2432675c
            assert!(!verifies);
        }

        // Changing at least one commitment in the proof should fail the verification.
        // TODO: improve me by swapping only one commitments. It should be
        // easier when an index trait is implemented.
        {
            let mut proof_clone = proof.clone();
<<<<<<< HEAD
            proof_clone.proof_comms.witness_comms = proof_prime.proof_comms.witness_comms;
            let verifies = verify::<_, OpeningProof, BaseSponge, ScalarSponge>(
                domain,
                &srs,
                &constraints,
                &proof_clone,
            );
=======
            proof_clone.commitments = proof_prime.commitments;
            let verifies =
                verify::<_, OpeningProof, BaseSponge, ScalarSponge, N>(domain, &srs, &proof_clone);
>>>>>>> 2432675c
            assert!(!verifies);
        }

        // Changing at least one evaluation at zeta in the proof should fail
        // the verification.
        // TODO: improve me by swapping only one evaluation at \zeta. It should be
        // easier when an index trait is implemented.
        {
            let mut proof_clone = proof.clone();
<<<<<<< HEAD
            proof_clone.proof_evals.witness_evals = proof_prime.proof_evals.witness_evals;
            let verifies = verify::<_, OpeningProof, BaseSponge, ScalarSponge>(
                domain,
                &srs,
                &constraints,
                &proof_clone,
            );
=======
            proof_clone.zeta_evaluations = proof_prime.zeta_evaluations;
            let verifies =
                verify::<_, OpeningProof, BaseSponge, ScalarSponge, N>(domain, &srs, &proof_clone);
>>>>>>> 2432675c
            assert!(!verifies);
        }
    }

    #[test]
    #[ignore]
    fn test_soundness_mvlookup() {
        let mut rng = o1_utils::tests::make_test_rng();

        // We generate two different witness and two different proofs.
        let domain_size = 1 << 8;
        let domain = EvaluationDomains::<Fp>::create(domain_size).unwrap();

        // Trusted setup toxic waste
        let x = Fp::rand(&mut rng);

        let mut srs: PairingSRS<BN254> = PairingSRS::create(x, domain.d1.size as usize);
        srs.full_srs.add_lagrange_basis(domain.d1);

        let mut inputs = ProofInputs::random(domain);
        let constraints = vec![];
        // Take one random f_i (FIXME: taking first one for now)
        let looked_up_values = inputs.mvlookups[0].f[0].clone();
        // We change a random looked up element (FIXME: first one for now)
        let wrong_looked_up_value = Lookup {
            table_id: looked_up_values[0].table_id,
            numerator: looked_up_values[0].numerator,
            value: vec![Fp::rand(&mut rng)],
        };
        // Overwriting the first looked up value
        inputs.mvlookups[0].f[0][0] = wrong_looked_up_value;
        // generate the proof
        let proof = prove::<_, OpeningProof, BaseSponge, ScalarSponge, Column, _, N>(
            domain,
            &srs,
<<<<<<< HEAD
            &constraints,
            witness,
            &mut rng,
        );
        let verifies =
            verify::<_, OpeningProof, BaseSponge, ScalarSponge>(domain, &srs, &constraints, &proof);
=======
            inputs,
            constraints,
            &mut rng,
        );
        let verifies = verify::<_, OpeningProof, BaseSponge, ScalarSponge, N>(domain, &srs, &proof);
>>>>>>> 2432675c
        // FIXME: At the moment, it does verify. It should not. We are missing constraints.
        assert!(!verifies);
    }
}<|MERGE_RESOLUTION|>--- conflicted
+++ resolved
@@ -33,7 +33,7 @@
 /// Number of columns
 /// FIXME: we must move it into the subdirectory of the
 /// foreign field addition circuit
-pub const MSM_FFADD_N_COLUMNS: usize = 3 * LIMBS_NUM;
+pub const MSM_FFADD_N_COLUMNS: usize = 4 * LIMBS_NUM;
 
 /// The native field we are working with.
 pub type Fp = ark_bn254::Fr;
@@ -83,23 +83,15 @@
         let proof = prove::<_, OpeningProof, BaseSponge, ScalarSponge, Column, _, N>(
             domain,
             &srs,
-<<<<<<< HEAD
-            &constraints,
-            witness,
-=======
+            &constraints,
             inputs,
-            constraints,
->>>>>>> 2432675c
             &mut rng,
         );
 
         // verify the proof
-<<<<<<< HEAD
         let verifies =
             verify::<_, OpeningProof, BaseSponge, ScalarSponge>(domain, &srs, &constraints, &proof);
-=======
-        let verifies = verify::<_, OpeningProof, BaseSponge, ScalarSponge, N>(domain, &srs, &proof);
->>>>>>> 2432675c
+
         assert!(verifies);
     }
 
@@ -123,13 +115,8 @@
         let proof = prove::<_, OpeningProof, BaseSponge, ScalarSponge, Column, _, N>(
             domain,
             &srs,
-<<<<<<< HEAD
-            &constraints,
-            witness,
-=======
+            &constraints,
             inputs,
-            constraints.clone(),
->>>>>>> 2432675c
             &mut rng,
         );
 
@@ -137,13 +124,8 @@
         let proof_prime = prove::<_, OpeningProof, BaseSponge, ScalarSponge, Column, _, N>(
             domain,
             &srs,
-<<<<<<< HEAD
-            &constraints,
-            witness_prime,
-=======
+            &constraints,
             inputs_prime,
-            constraints,
->>>>>>> 2432675c
             &mut rng,
         );
 
@@ -151,17 +133,12 @@
         {
             let mut proof_clone = proof.clone();
             proof_clone.opening_proof = proof_prime.opening_proof;
-<<<<<<< HEAD
-            let verifies = verify::<_, OpeningProof, BaseSponge, ScalarSponge>(
+            let verifies = verify::<_, OpeningProof, BaseSponge, ScalarSponge, N>(
                 domain,
                 &srs,
                 &constraints,
                 &proof_clone,
             );
-=======
-            let verifies =
-                verify::<_, OpeningProof, BaseSponge, ScalarSponge, N>(domain, &srs, &proof_clone);
->>>>>>> 2432675c
             assert!(!verifies);
         }
 
@@ -170,19 +147,9 @@
         // easier when an index trait is implemented.
         {
             let mut proof_clone = proof.clone();
-<<<<<<< HEAD
-            proof_clone.proof_comms.witness_comms = proof_prime.proof_comms.witness_comms;
-            let verifies = verify::<_, OpeningProof, BaseSponge, ScalarSponge>(
-                domain,
-                &srs,
-                &constraints,
-                &proof_clone,
-            );
-=======
             proof_clone.commitments = proof_prime.commitments;
             let verifies =
                 verify::<_, OpeningProof, BaseSponge, ScalarSponge, N>(domain, &srs, &proof_clone);
->>>>>>> 2432675c
             assert!(!verifies);
         }
 
@@ -192,19 +159,13 @@
         // easier when an index trait is implemented.
         {
             let mut proof_clone = proof.clone();
-<<<<<<< HEAD
             proof_clone.proof_evals.witness_evals = proof_prime.proof_evals.witness_evals;
-            let verifies = verify::<_, OpeningProof, BaseSponge, ScalarSponge>(
+            let verifies = verify::<_, OpeningProof, BaseSponge, ScalarSponge, N>(
                 domain,
                 &srs,
                 &constraints,
                 &proof_clone,
             );
-=======
-            proof_clone.zeta_evaluations = proof_prime.zeta_evaluations;
-            let verifies =
-                verify::<_, OpeningProof, BaseSponge, ScalarSponge, N>(domain, &srs, &proof_clone);
->>>>>>> 2432675c
             assert!(!verifies);
         }
     }
@@ -240,20 +201,16 @@
         let proof = prove::<_, OpeningProof, BaseSponge, ScalarSponge, Column, _, N>(
             domain,
             &srs,
-<<<<<<< HEAD
             &constraints,
             witness,
             &mut rng,
         );
-        let verifies =
-            verify::<_, OpeningProof, BaseSponge, ScalarSponge>(domain, &srs, &constraints, &proof);
-=======
-            inputs,
-            constraints,
-            &mut rng,
-        );
-        let verifies = verify::<_, OpeningProof, BaseSponge, ScalarSponge, N>(domain, &srs, &proof);
->>>>>>> 2432675c
+        let verifies = verify::<_, OpeningProof, BaseSponge, ScalarSponge, N>(
+            domain,
+            &srs,
+            &constraints,
+            &proof,
+        );
         // FIXME: At the moment, it does verify. It should not. We are missing constraints.
         assert!(!verifies);
     }
