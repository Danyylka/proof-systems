pub mod column;
pub mod interpreter;
pub mod lookups;

/// The number of intermediate limbs of 4 bits required for the circuit
pub const N_INTERMEDIATE_LIMBS: usize = 20;

#[cfg(test)]
mod tests {
    use ark_ff::UniformRand;
    use kimchi::circuits::domains::EvaluationDomains;
    use poly_commitment::pairing_proof::PairingSRS;
    use std::collections::BTreeMap;
    use strum::IntoEnumIterator;

    use crate::{
        circuit_design::{constraints::ConstraintBuilderEnv, witness::WitnessBuilderEnv},
        columns::ColumnIndexer,
        precomputed_srs::get_bn254_srs,
        prover::prove,
        serialization::{
            column::{SerializationColumn, SER_N_COLUMNS},
            interpreter::{
                constrain_multiplication, deserialize_field_element, limb_decompose_ff,
                multiplication_circuit,
            },
            lookups::LookupTable,
        },
        verifier::verify,
        witness::Witness,
        BaseSponge, Ff1, Fp, OpeningProof, ScalarSponge, BN254,
    };

    #[test]
    fn test_completeness() {
        let mut rng = o1_utils::tests::make_test_rng();
        // Must be at least 1 << 15 to support rangecheck15
        const DOMAIN_SIZE: usize = 1 << 15;

        let domain = EvaluationDomains::<Fp>::create(DOMAIN_SIZE).unwrap();

        let srs: PairingSRS<BN254> = get_bn254_srs(domain);

        let mut witness_env = WitnessBuilderEnv::<
            Fp,
            { <SerializationColumn as ColumnIndexer>::COL_N },
            LookupTable<Ff1>,
        >::create();

        // Boxing to avoid stack overflow
        let mut field_elements = vec![];

        // FIXME: we do use always the same values here, because we have a
        // constant check (X - c), different for each row. And there is no
        // constant support/public input yet in the quotient polynomial.
        let input_chal: Ff1 = <Ff1 as UniformRand>::rand(&mut rng);
        let [input1, input2, input3]: [Fp; 3] = limb_decompose_ff::<Fp, Ff1, 88, 3>(&input_chal);
        for _ in 0..DOMAIN_SIZE {
            field_elements.push([input1, input2, input3])
        }
        let coeff_input: Ff1 = <Ff1 as UniformRand>::rand(&mut rng);

        let constraints = {
            let mut constraints_env = ConstraintBuilderEnv::<Fp, LookupTable<Ff1>>::create();
            deserialize_field_element(&mut constraints_env, field_elements[0].map(Into::into));
            constrain_multiplication(&mut constraints_env);

            // Sanity checks.
            assert!(constraints_env.lookups[&LookupTable::RangeCheck15].len() == (3 * 17 - 1));
            assert!(constraints_env.lookups[&LookupTable::RangeCheck4].len() == 20);
            assert!(constraints_env.lookups[&LookupTable::RangeCheck9Abs].len() == 6);
            assert!(
                constraints_env.lookups
                    [&LookupTable::RangeCheckFfHighest(std::marker::PhantomData)]
                    .len()
                    == 1
            );

            constraints_env.get_constraints()
        };

        for (i, limbs) in field_elements.iter().enumerate() {
            // Witness
            deserialize_field_element(&mut witness_env, limbs.map(Into::into));
            multiplication_circuit(&mut witness_env, input_chal, coeff_input, false);

            // Don't reset on the last iteration.
            if i < DOMAIN_SIZE {
                witness_env.next_row()
            }
        }

        // Fixed tables can be generated inside lookup_tables_data. Runtime should be generated here.
        let mut lookup_tables_data = BTreeMap::new();
        for table_id in LookupTable::<Ff1>::iter() {
            lookup_tables_data.insert(table_id, table_id.entries(domain.d1.size));
        }
        let proof_inputs = witness_env.get_proof_inputs(domain, lookup_tables_data);

<<<<<<< HEAD
        let proof = prove::<
            _,
            OpeningProof,
            BaseSponge,
            ScalarSponge,
            Column,
            _,
            SER_N_COLUMNS,
            SER_N_COLUMNS,
            0,
            LookupTable<Ff1>,
        >(domain, &srs, &constraints, proof_inputs, &mut rng)
        .unwrap();
=======
        let proof =
            prove::<_, OpeningProof, BaseSponge, ScalarSponge, _, SER_N_COLUMNS, LookupTable<Ff1>>(
                domain,
                &srs,
                &constraints,
                proof_inputs,
                &mut rng,
            )
            .unwrap();
>>>>>>> 700ec24e

        let verifies = verify::<
            _,
            OpeningProof,
            BaseSponge,
            ScalarSponge,
            SER_N_COLUMNS,
            SER_N_COLUMNS,
            0,
            0,
            LookupTable<Ff1>,
        >(
            domain,
            &srs,
            &constraints,
            &proof,
            Witness::zero_vec(DOMAIN_SIZE),
        );
        assert!(verifies)
    }
}<|MERGE_RESOLUTION|>--- conflicted
+++ resolved
@@ -97,13 +97,11 @@
         }
         let proof_inputs = witness_env.get_proof_inputs(domain, lookup_tables_data);
 
-<<<<<<< HEAD
         let proof = prove::<
             _,
             OpeningProof,
             BaseSponge,
             ScalarSponge,
-            Column,
             _,
             SER_N_COLUMNS,
             SER_N_COLUMNS,
@@ -111,17 +109,6 @@
             LookupTable<Ff1>,
         >(domain, &srs, &constraints, proof_inputs, &mut rng)
         .unwrap();
-=======
-        let proof =
-            prove::<_, OpeningProof, BaseSponge, ScalarSponge, _, SER_N_COLUMNS, LookupTable<Ff1>>(
-                domain,
-                &srs,
-                &constraints,
-                proof_inputs,
-                &mut rng,
-            )
-            .unwrap();
->>>>>>> 700ec24e
 
         let verifies = verify::<
             _,
