use super::{registers::Registers, witness::Env, INSTRUCTION_SET_SIZE, PAGE_SIZE, SCRATCH_SIZE};
use crate::interpreters::riscv32im::{
    constraints,
    interpreter::{
        IInstruction, Instruction, MInstruction, RInstruction, SBInstruction, SInstruction,
        SyscallInstruction, UInstruction, UJInstruction,
    },
};
use ark_ff::Zero;
use mina_curves::pasta::Fp;
use rand::{CryptoRng, Rng, RngCore};
use strum::EnumCount;

pub fn dummy_env() -> Env<Fp> {
    Env {
        instruction_counter: 0,
        memory: vec![(0, vec![0; PAGE_SIZE.try_into().unwrap()])],
        last_memory_accesses: [0; 3],
        memory_write_index: vec![(0, vec![0; PAGE_SIZE.try_into().unwrap()])],
        last_memory_write_index_accesses: [0; 3],
        registers: Registers::default(),
        registers_write_index: Registers::default(),
        scratch_state_idx: 0,
        scratch_state: [Fp::zero(); SCRATCH_SIZE],
        halt: false,
        selector: INSTRUCTION_SET_SIZE,
    }
}

pub fn generate_random_add_instruction<RNG: RngCore + CryptoRng>(rng: &mut RNG) -> [u8; 4] {
    let opcode = 0b0110011;
    let rd = rng.gen_range(0..32);
    let funct3 = 0b000;
    let rs1 = rng.gen_range(0..32);
    let rs2 = rng.gen_range(0..32);
    let funct2 = 0b00;
    let funct5 = 0b00000;
    let instruction = opcode
        | (rd << 7)
        | (funct3 << 12)
        | (rs1 << 15)
        | (rs2 << 20)
        | (funct2 << 25)
        | (funct5 << 27);
    [
        instruction as u8,
        (instruction >> 8) as u8,
        (instruction >> 16) as u8,
        (instruction >> 24) as u8,
    ]
}

pub fn generate_random_sub_instruction<RNG: RngCore + CryptoRng>(rng: &mut RNG) -> [u8; 4] {
    let opcode = 0b0110011;
    let rd = rng.gen_range(0..32);
    let funct3 = 0b000;
    let rs1 = rng.gen_range(0..32);
    let rs2 = rng.gen_range(0..32);
    let funct2 = 0b00;
    let funct5 = 0b01000;
    let instruction = opcode
        | (rd << 7)
        | (funct3 << 12)
        | (rs1 << 15)
        | (rs2 << 20)
        | (funct2 << 25)
        | (funct5 << 27);
    [
        instruction as u8,
        (instruction >> 8) as u8,
        (instruction >> 16) as u8,
        (instruction >> 24) as u8,
    ]
}

pub fn generate_random_sll_instruction<RNG: RngCore + CryptoRng>(rng: &mut RNG) -> [u8; 4] {
    let opcode = 0b0110011;
    let rd = rng.gen_range(0..32);
    let funct3 = 0b001;
    let rs1 = rng.gen_range(0..32);
    let rs2 = rng.gen_range(0..32);
    let funct2 = 0b00;
    let funct5 = 0b00000;
    let instruction = opcode
        | (rd << 7)
        | (funct3 << 12)
        | (rs1 << 15)
        | (rs2 << 20)
        | (funct2 << 25)
        | (funct5 << 27);
    [
        instruction as u8,
        (instruction >> 8) as u8,
        (instruction >> 16) as u8,
        (instruction >> 24) as u8,
    ]
}

#[test]
pub fn test_instruction_decoding_add() {
    let mut env: Env<Fp> = dummy_env();
    let mut rng = o1_utils::tests::make_test_rng(None);
    let instruction = generate_random_add_instruction(&mut rng);
    env.memory[0].1[0] = instruction[0];
    env.memory[0].1[1] = instruction[1];
    env.memory[0].1[2] = instruction[2];
    env.memory[0].1[3] = instruction[3];
    let (opcode, _instruction) = env.decode_instruction();
    assert_eq!(opcode, Instruction::RType(RInstruction::Add));
}

#[test]
pub fn test_instruction_decoding_sub() {
    let mut env: Env<Fp> = dummy_env();
    let mut rng = o1_utils::tests::make_test_rng(None);
    let instruction = generate_random_sub_instruction(&mut rng);
    env.memory[0].1[0] = instruction[0];
    env.memory[0].1[1] = instruction[1];
    env.memory[0].1[2] = instruction[2];
    env.memory[0].1[3] = instruction[3];
    let (opcode, _instruction) = env.decode_instruction();
    assert_eq!(opcode, Instruction::RType(RInstruction::Sub));
}

<<<<<<< HEAD
#[test]
pub fn test_instruction_decoding_sll() {
    let mut env: Env<Fp> = dummy_env();
    let mut rng = o1_utils::tests::make_test_rng(None);
    let instruction = generate_random_sll_instruction(&mut rng);
    env.memory[0].1[0] = instruction[0];
    env.memory[0].1[1] = instruction[1];
    env.memory[0].1[2] = instruction[2];
    env.memory[0].1[3] = instruction[3];
    let (opcode, _instruction) = env.decode_instruction();
    assert_eq!(opcode, Instruction::RType(RInstruction::ShiftLeftLogical));
=======
// Sanity check that we have as many selector as we have instructions
#[test]
fn test_regression_selectors_for_instructions() {
    let mips_con_env = constraints::Env::<Fp>::default();
    let constraints = mips_con_env.get_selector_constraints();
    assert_eq!(
        // We substract 1 as we have one boolean check per sel
        // and 1 constraint to check that one and only one
        // sel is activated
        constraints.len() - 1,
        // This should match the list in
        // crate::interpreters::riscv32im::interpreter::Instruction
        RInstruction::COUNT
            + IInstruction::COUNT
            + SInstruction::COUNT
            + SBInstruction::COUNT
            + UInstruction::COUNT
            + UJInstruction::COUNT
            + SyscallInstruction::COUNT
            + MInstruction::COUNT
    );
    // All instructions are degree 1 or 2.
    constraints
        .iter()
        .for_each(|c| assert!(c.degree(1, 0) == 2 || c.degree(1, 0) == 1));
>>>>>>> 55c51b3d
}<|MERGE_RESOLUTION|>--- conflicted
+++ resolved
@@ -10,6 +10,33 @@
 use mina_curves::pasta::Fp;
 use rand::{CryptoRng, Rng, RngCore};
 use strum::EnumCount;
+
+// Sanity check that we have as many selector as we have instructions
+#[test]
+fn test_regression_selectors_for_instructions() {
+    let mips_con_env = constraints::Env::<Fp>::default();
+    let constraints = mips_con_env.get_selector_constraints();
+    assert_eq!(
+        // We substract 1 as we have one boolean check per sel
+        // and 1 constraint to check that one and only one
+        // sel is activated
+        constraints.len() - 1,
+        // This should match the list in
+        // crate::interpreters::riscv32im::interpreter::Instruction
+        RInstruction::COUNT
+            + IInstruction::COUNT
+            + SInstruction::COUNT
+            + SBInstruction::COUNT
+            + UInstruction::COUNT
+            + UJInstruction::COUNT
+            + SyscallInstruction::COUNT
+            + MInstruction::COUNT
+    );
+    // All instructions are degree 1 or 2.
+    constraints
+        .iter()
+        .for_each(|c| assert!(c.degree(1, 0) == 2 || c.degree(1, 0) == 1));
+}
 
 pub fn dummy_env() -> Env<Fp> {
     Env {
@@ -122,7 +149,6 @@
     assert_eq!(opcode, Instruction::RType(RInstruction::Sub));
 }
 
-<<<<<<< HEAD
 #[test]
 pub fn test_instruction_decoding_sll() {
     let mut env: Env<Fp> = dummy_env();
@@ -134,31 +160,4 @@
     env.memory[0].1[3] = instruction[3];
     let (opcode, _instruction) = env.decode_instruction();
     assert_eq!(opcode, Instruction::RType(RInstruction::ShiftLeftLogical));
-=======
-// Sanity check that we have as many selector as we have instructions
-#[test]
-fn test_regression_selectors_for_instructions() {
-    let mips_con_env = constraints::Env::<Fp>::default();
-    let constraints = mips_con_env.get_selector_constraints();
-    assert_eq!(
-        // We substract 1 as we have one boolean check per sel
-        // and 1 constraint to check that one and only one
-        // sel is activated
-        constraints.len() - 1,
-        // This should match the list in
-        // crate::interpreters::riscv32im::interpreter::Instruction
-        RInstruction::COUNT
-            + IInstruction::COUNT
-            + SInstruction::COUNT
-            + SBInstruction::COUNT
-            + UInstruction::COUNT
-            + UJInstruction::COUNT
-            + SyscallInstruction::COUNT
-            + MInstruction::COUNT
-    );
-    // All instructions are degree 1 or 2.
-    constraints
-        .iter()
-        .for_each(|c| assert!(c.degree(1, 0) == 2 || c.degree(1, 0) == 1));
->>>>>>> 55c51b3d
 }