--- conflicted
+++ resolved
@@ -2,18 +2,12 @@
     lookups::{Lookup, LookupTableIDs},
     mips::{
         column::{
-<<<<<<< HEAD
             ColumnAlias as MIPSColumn, MIPS_BYTE_COUNTER_OFF, MIPS_CHUNK_BYTES_LEN,
             MIPS_END_OF_PREIMAGE_OFF, MIPS_HASH_COUNTER_OFF, MIPS_HAS_N_BYTES_OFF,
             MIPS_LENGTH_BYTES_OFF, MIPS_NUM_BYTES_READ_OFF, MIPS_PREIMAGE_BYTES_OFF,
             MIPS_PREIMAGE_CHUNK_OFF,
-=======
-            ColumnAlias as MIPSColumn, MIPS_BYTE_COUNTER_OFF, MIPS_END_OF_PREIMAGE_OFF,
-            MIPS_HASH_COUNTER_OFF, MIPS_HAS_N_BYTES_OFF, MIPS_NUM_BYTES_READ_OFF,
-            MIPS_PREIMAGE_BYTES_OFF, MIPS_PREIMAGE_CHUNK_OFF,
->>>>>>> 5ae0a2f7
         },
-        interpreter::{InterpreterEnv, MIPS_CHUNK_BYTES_LEN},
+        interpreter::InterpreterEnv,
         registers::REGISTER_PREIMAGE_KEY_START,
     },
     E,
