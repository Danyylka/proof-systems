use ark_ec::{AffineCurve, ProjectiveCurve};
use ark_ff::Zero;
use ark_poly::{Evaluations, Radix2EvaluationDomain};
use folding::{Alphas, FoldingEnv, Instance, Side, Sponge, Witness};
use kimchi::{
    circuits::{expr::ChallengeTerm, gate::CurrOrNext},
    curve::KimchiCurve,
};
use kimchi_msm::witness::Witness as GenericWitness;
use mina_poseidon::{
    sponge::{DefaultFqSponge, ScalarChallenge},
    FqSponge,
};
use poly_commitment::PolyComm;
use std::{array, ops::Index};
use strum::EnumCount;
use strum_macros::{EnumCount as EnumCountMacro, EnumIter};

use crate::{BaseSponge as BaseSpongeT, Curve, Fp, DOMAIN_SIZE};

// FIXME: Using a struct as Rust asks for it, but we should change how folding
// uses the sponge.
pub struct BaseSponge(BaseSpongeT);

// TODO: get rid of trait Sponge in folding, and use the one from kimchi
impl Sponge<Curve> for BaseSponge {
    fn challenge(absorb: &[PolyComm<Curve>; 2]) -> Fp {
        // This function does not have a &self because it is meant to absorb and
        // squeeze only once
        let x = DefaultFqSponge::new(Curve::other_curve_sponge_params());
        let mut s = BaseSponge(x);
        s.0.absorb_g(&absorb[0].elems);
        s.0.absorb_g(&absorb[1].elems);
        // Squeeze sponge
        let chal = ScalarChallenge(s.0.challenge());
        let (_, endo_r) = Curve::endos();
        chal.to_field(endo_r)
    }
}

// Does not contain alpha because this one should be provided by folding itself
#[derive(Clone, Copy, Debug, Eq, Hash, PartialEq, EnumIter, EnumCountMacro)]
pub enum Challenge {
    Beta,
    Gamma,
    JointCombiner,
}

// Needed to transform from expressions to folding expressions
impl From<ChallengeTerm> for Challenge {
    fn from(chal: ChallengeTerm) -> Self {
        match chal {
            ChallengeTerm::Beta => Challenge::Beta,
            ChallengeTerm::Gamma => Challenge::Gamma,
            ChallengeTerm::JointCombiner => Challenge::JointCombiner,
            ChallengeTerm::Alpha => panic!("Alpha not allowed in folding expressions"),
        }
    }
}

/// Folding instance containing the commitment to a witness of N columns,
/// challenges for the proof, and the alphas
#[derive(Debug, Clone)]
pub struct FoldingInstance<const N: usize> {
    /// Commitments to the witness columns, including the dynamic selectors
    pub commitments: [Curve; N],
    /// Challenges for the proof.
    /// We do use 3 challenges:
    /// - β as the evaluation point for the logup argument
    /// - j: the joint combiner for vector lookups
    /// - γ (set to 0 for now)
    pub challenges: [Fp; Challenge::COUNT],
    /// Reuses the Alphas defined in the example of folding
<<<<<<< HEAD
    pub alphas: Alphas<Curve>,
=======
    pub alphas: Alphas<Fp>,
>>>>>>> 95848073
}

impl<const N: usize> Instance<Curve> for FoldingInstance<N> {
    fn combine(a: Self, b: Self, challenge: Fp) -> Self {
        FoldingInstance {
            commitments: array::from_fn(|i| {
                a.commitments[i] + b.commitments[i].mul(challenge).into_affine()
            }),
            challenges: array::from_fn(|i| a.challenges[i] + challenge * b.challenges[i]),
            alphas: Alphas::combine(a.alphas, b.alphas, challenge),
        }
    }

    fn alphas(&self) -> &Alphas<Curve> {
        &self.alphas
    }
}

impl<const N: usize> Index<Challenge> for FoldingInstance<N> {
    type Output = Fp;

    fn index(&self, index: Challenge) -> &Self::Output {
        match index {
            Challenge::Beta => &self.challenges[0],
            Challenge::Gamma => &self.challenges[1],
            Challenge::JointCombiner => &self.challenges[2],
        }
    }
}

/// Includes the data witness columns and also the dynamic selector columns
#[derive(Clone, Debug, PartialEq, Eq, Hash)]
pub struct FoldingWitness<const N: usize> {
    pub witness: GenericWitness<N, Evaluations<Fp, Radix2EvaluationDomain<Fp>>>,
}

impl<const N: usize> Witness<Curve> for FoldingWitness<N> {
    fn combine(mut a: Self, b: Self, challenge: Fp) -> Self {
        for (a, b) in (*a.witness.cols).iter_mut().zip(*(b.witness.cols)) {
            for (a, b) in a.evals.iter_mut().zip(b.evals) {
                *a += challenge * b;
            }
        }
        a
    }
}

/// Environment for the folding protocol, for a given number of witness columns
/// and structure
pub struct FoldingEnvironment<const N: usize> {
    /// Structure of the folded circuit (not used right now)
    pub structure: (),
    /// Commitments to the witness columns, for both sides
    pub instances: [FoldingInstance<N>; 2],
    /// Corresponds to the omega evaluations, for both sides
    pub curr_witnesses: [FoldingWitness<N>; 2],
    /// Corresponds to the zeta*omega evaluations, for both sides
    /// This is curr_witness but left shifted by 1
    pub next_witnesses: [FoldingWitness<N>; 2],
}

impl<const N: usize, Col, Selector: Copy + Clone>
    FoldingEnv<Fp, FoldingInstance<N>, FoldingWitness<N>, Col, Challenge, Selector>
    for FoldingEnvironment<N>
where
    FoldingWitness<N>: Index<Col, Output = Evaluations<Fp, Radix2EvaluationDomain<Fp>>>,
    FoldingWitness<N>: Index<Selector, Output = Evaluations<Fp, Radix2EvaluationDomain<Fp>>>,
{
    type Structure = ();

    fn new(
        _structure: &Self::Structure,
        instances: [&FoldingInstance<N>; 2],
        witnesses: [&FoldingWitness<N>; 2],
    ) -> Self {
        let curr_witnesses = [witnesses[0].clone(), witnesses[1].clone()];
        let mut next_witnesses = curr_witnesses.clone();
        for side in next_witnesses.iter_mut() {
            for col in side.witness.cols.iter_mut() {
                col.evals.rotate_left(1);
            }
        }
        FoldingEnvironment {
            structure: (),
            instances: [instances[0].clone(), instances[1].clone()],
            curr_witnesses,
            next_witnesses,
        }
    }

    fn zero_vec(&self) -> Vec<Fp> {
        vec![Fp::zero(); DOMAIN_SIZE]
    }

    fn col(&self, col: Col, curr_or_next: CurrOrNext, side: Side) -> &Vec<Fp> {
        let wit = match curr_or_next {
            CurrOrNext::Curr => &self.curr_witnesses[side as usize],
            CurrOrNext::Next => &self.next_witnesses[side as usize],
        };
        // The following is possible because Index is implemented for our circuit witnesses
        &wit[col].evals
    }

    fn challenge(&self, challenge: Challenge, side: Side) -> Fp {
        match challenge {
            Challenge::Beta => self.instances[side as usize].challenges[0],
            Challenge::Gamma => self.instances[side as usize].challenges[1],
            Challenge::JointCombiner => self.instances[side as usize].challenges[2],
        }
    }

    fn lagrange_basis(&self, _i: usize) -> &Vec<Fp> {
        todo!()
    }

    fn alpha(&self, i: usize, side: Side) -> Fp {
        let instance = &self.instances[side as usize];
        instance.alphas.get(i).unwrap()
    }

    fn selector(&self, s: &Selector, side: Side) -> &Vec<Fp> {
        let witness = &self.curr_witnesses[side as usize];
        &witness[*s].evals
    }
}<|MERGE_RESOLUTION|>--- conflicted
+++ resolved
@@ -71,11 +71,7 @@
     /// - γ (set to 0 for now)
     pub challenges: [Fp; Challenge::COUNT],
     /// Reuses the Alphas defined in the example of folding
-<<<<<<< HEAD
     pub alphas: Alphas<Curve>,
-=======
-    pub alphas: Alphas<Fp>,
->>>>>>> 95848073
 }
 
 impl<const N: usize> Instance<Curve> for FoldingInstance<N> {
