use std::ops::{Index, IndexMut};

use ark_ff::{One, Zero};
use serde::{Deserialize, Serialize};

use super::{grid_index, ZKVM_KECCAK_COLS_CURR, ZKVM_KECCAK_COLS_NEXT};

#[derive(Clone, Copy, Debug, Serialize, Deserialize, Eq, PartialEq)]
pub enum KeccakColumn {
    FlagRound,                                // Coeff Round = 0 | 1 .. 24
    FlagAbsorb,                               // Coeff Absorb = 0 | 1
    FlagSqueeze,                              // Coeff Squeeze = 0 | 1
    FlagRoot,                                 // Coeff Root = 0 | 1
    FlagPad,                                  // Coeff Pad = 0 | 1
    FlagLength,                               // Coeff Length 0 | 1 .. 136
    TwoToPad,                                 // 2^PadLength
    InverseRound,                             // Round^-1
    FlagsBytes(usize),                        // 136 boolean values
    PadSuffix(usize),                         // 5 values with padding suffix
    RoundConstants(usize),                    // Round constants
    ThetaStateA(usize, usize, usize),         // Round Curr[0..100)
    ThetaShiftsC(usize, usize, usize),        // Round Curr[100..180)
    ThetaDenseC(usize, usize),                // Round Curr[180..200)
    ThetaQuotientC(usize),                    // Round Curr[200..205)
    ThetaRemainderC(usize, usize),            // Round Curr[205..225)
    ThetaDenseRotC(usize, usize),             // Round Curr[225..245)
    ThetaExpandRotC(usize, usize),            // Round Curr[245..265)
    PiRhoShiftsE(usize, usize, usize, usize), // Round Curr[265..665)
    PiRhoDenseE(usize, usize, usize),         // Round Curr[665..765)
    PiRhoQuotientE(usize, usize, usize),      // Round Curr[765..865)
    PiRhoRemainderE(usize, usize, usize),     // Round Curr[865..965)
    PiRhoDenseRotE(usize, usize, usize),      // Round Curr[965..1065)
    PiRhoExpandRotE(usize, usize, usize),     // Round Curr[1065..1165)
    ChiShiftsB(usize, usize, usize, usize),   // Round Curr[1165..1565)
    ChiShiftsSum(usize, usize, usize, usize), // Round Curr[1565..1965)
    IotaStateG(usize),                        // Round Next[0..100)
    SpongeOldState(usize),                    // Sponge Curr[0..100)
    SpongeNewState(usize),                    // Sponge Curr[100..200)
    SpongeBytes(usize),                       // Sponge Curr[200..400)
    SpongeShifts(usize),                      // Sponge Curr[400..800)
    SpongeXorState(usize),                    // Absorb Next[0..100)
}

#[derive(Clone, Debug, Serialize, Deserialize, Eq, PartialEq)]
pub struct KeccakColumns<T> {
    pub flag_round: T,               // Coeff Round = 0 | 1 .. 24
    pub flag_absorb: T,              // Coeff Absorb = 0 | 1
    pub flag_squeeze: T,             // Coeff Squeeze = 0 | 1
    pub flag_root: T,                // Coeff Root = 0 | 1
    pub flag_pad: T,                 // Coeff Pad = 0 | 1
    pub flag_length: T,              // Coeff Length 0 | 1 .. 136
    pub two_to_pad: T,               // 2^PadLength
    pub inverse_round: T,            // Round^-1
    pub flags_bytes: Vec<T>,         // 136 boolean values
    pub pad_suffix: Vec<T>,          // 5 values with padding suffix
    pub round_constants: Vec<T>,     // Round constants
    pub theta_state_a: Vec<T>,       // Round Curr[0..100)
    pub theta_shifts_c: Vec<T>,      // Round Curr[100..180)
    pub theta_dense_c: Vec<T>,       // Round Curr[180..200)
    pub theta_quotient_c: Vec<T>,    // Round Curr[200..205)
    pub theta_remainder_c: Vec<T>,   // Round Curr[205..225)
    pub theta_dense_rot_c: Vec<T>,   // Round Curr[225..245)
    pub theta_expand_rot_c: Vec<T>,  // Round Curr[245..265)
    pub pi_rho_shifts_e: Vec<T>,     // Round Curr[265..665)
    pub pi_rho_dense_e: Vec<T>,      // Round Curr[665..765)
    pub pi_rho_quotient_e: Vec<T>,   // Round Curr[765..865)
    pub pi_rho_remainder_e: Vec<T>,  // Round Curr[865..965)
    pub pi_rho_dense_rot_e: Vec<T>,  // Round Curr[965..1065)
    pub pi_rho_expand_rot_e: Vec<T>, // Round Curr[1065..1165)
    pub chi_shifts_b: Vec<T>,        // Round Curr[1165..1565)
    pub chi_shifts_sum: Vec<T>,      // Round Curr[1565..1965)
    pub iota_state_g: Vec<T>,        // Round Next[0..100)
    pub sponge_old_state: Vec<T>,    // Sponge Curr[0..100)
    pub sponge_new_state: Vec<T>,    // Sponge Curr[100..200)
    pub sponge_bytes: Vec<T>,        // Sponge Curr[200..400)
    pub sponge_shifts: Vec<T>,       // Sponge Curr[400..800)
    pub sponge_xor_state: Vec<T>,    // Absorb Next[0..100)
    pub curr: Vec<T>,                // Curr[0..1965)
    pub next: Vec<T>,                // Next[0..100)
}

impl<T: Clone> KeccakColumns<T> {
    fn _curr(&self, offset: usize, length: usize, i: usize, y: usize, x: usize, q: usize) -> &T {
        &self.curr[offset + grid_index(length, i, y, x, q)]
    }
    fn _mut_curr(
        &mut self,
        offset: usize,
        length: usize,
        i: usize,
        y: usize,
        x: usize,
        q: usize,
    ) -> &mut T {
        &mut self.curr[offset + grid_index(length, i, y, x, q)]
    }
<<<<<<< HEAD
    pub fn chunk(&self, offset: usize, length: usize) -> &[T] {
        &self.curr[offset..offset + length]
=======
    pub fn chunk(&self, offset: usize, length: usize) -> Vec<T> {
        self.curr[offset..offset + length].to_vec().clone()
>>>>>>> 8f757ded
    }
}

impl<T: Zero + One + Clone> Default for KeccakColumns<T> {
    fn default() -> Self {
        KeccakColumns {
            flag_round: T::zero(),
            flag_absorb: T::zero(),
            flag_squeeze: T::zero(),
            flag_root: T::zero(),
            flag_pad: T::zero(),
            flag_length: T::zero(),
            two_to_pad: T::one(), // So that default 2^0 is in the table
            inverse_round: T::zero(),
            flags_bytes: vec![T::zero(); 136],
            pad_suffix: vec![T::zero(); 5],
            round_constants: vec![T::zero(); 4], // RC[0] is set to be all zeros
            theta_state_a: vec![T::zero(); 100],
            theta_shifts_c: vec![T::zero(); 80],
            theta_dense_c: vec![T::zero(); 20],
            theta_quotient_c: vec![T::zero(); 5],
            theta_remainder_c: vec![T::zero(); 20],
            theta_dense_rot_c: vec![T::zero(); 20],
            theta_expand_rot_c: vec![T::zero(); 20],
            pi_rho_shifts_e: vec![T::zero(); 400],
            pi_rho_dense_e: vec![T::zero(); 100],
            pi_rho_quotient_e: vec![T::zero(); 100],
            pi_rho_remainder_e: vec![T::zero(); 100],
            pi_rho_dense_rot_e: vec![T::zero(); 100],
            pi_rho_expand_rot_e: vec![T::zero(); 100],
            chi_shifts_b: vec![T::zero(); 400],
            chi_shifts_sum: vec![T::zero(); 400],
            iota_state_g: vec![T::zero(); 100],
            sponge_old_state: vec![T::zero(); 100],
            sponge_new_state: vec![T::zero(); 100],
            sponge_bytes: vec![T::zero(); 200],
            sponge_shifts: vec![T::zero(); 400],
            sponge_xor_state: vec![T::zero(); 100],
            curr: vec![T::zero(); ZKVM_KECCAK_COLS_CURR],
            next: vec![T::zero(); ZKVM_KECCAK_COLS_NEXT],
        }
    }
}

impl<A> Index<KeccakColumn> for KeccakColumns<A> {
    type Output = A;

    fn index(&self, index: KeccakColumn) -> &Self::Output {
        match index {
            KeccakColumn::FlagRound => &self.flag_round,
            KeccakColumn::FlagAbsorb => &self.flag_absorb,
            KeccakColumn::FlagSqueeze => &self.flag_squeeze,
            KeccakColumn::FlagRoot => &self.flag_root,
            KeccakColumn::FlagPad => &self.flag_pad,
            KeccakColumn::FlagLength => &self.flag_length,
            KeccakColumn::TwoToPad => &self.two_to_pad,
            KeccakColumn::InverseRound => &self.inverse_round,
            KeccakColumn::FlagsBytes(i) => &self.flags_bytes[i],
            KeccakColumn::PadSuffix(i) => &self.pad_suffix[i],
            KeccakColumn::RoundConstants(q) => &self.round_constants[q],
            KeccakColumn::ThetaStateA(y, x, q) => &self.theta_state_a[grid_index(100, 0, y, x, q)],
            KeccakColumn::ThetaShiftsC(i, x, q) => &self.theta_shifts_c[grid_index(80, i, 0, x, q)],
            KeccakColumn::ThetaDenseC(x, q) => &self.theta_dense_c[grid_index(20, 0, 0, x, q)],
            KeccakColumn::ThetaQuotientC(x) => &self.theta_quotient_c[x],
            KeccakColumn::ThetaRemainderC(x, q) => {
                &self.theta_remainder_c[grid_index(20, 0, 0, x, q)]
            }
            KeccakColumn::ThetaDenseRotC(x, q) => {
                &self.theta_dense_rot_c[grid_index(20, 0, 0, x, q)]
            }
            KeccakColumn::ThetaExpandRotC(x, q) => {
                &self.theta_expand_rot_c[grid_index(20, 0, 0, x, q)]
            }
            KeccakColumn::PiRhoShiftsE(i, y, x, q) => {
                &self.pi_rho_shifts_e[grid_index(400, i, y, x, q)]
            }
            KeccakColumn::PiRhoDenseE(y, x, q) => &self.pi_rho_dense_e[grid_index(100, 0, y, x, q)],
            KeccakColumn::PiRhoQuotientE(y, x, q) => {
                &self.pi_rho_quotient_e[grid_index(100, 0, y, x, q)]
            }
            KeccakColumn::PiRhoRemainderE(y, x, q) => {
                &self.pi_rho_remainder_e[grid_index(100, 0, y, x, q)]
            }
            KeccakColumn::PiRhoDenseRotE(y, x, q) => {
                &self.pi_rho_dense_rot_e[grid_index(100, 0, y, x, q)]
            }
            KeccakColumn::PiRhoExpandRotE(y, x, q) => {
                &self.pi_rho_expand_rot_e[grid_index(100, 0, y, x, q)]
            }
            KeccakColumn::ChiShiftsB(i, y, x, q) => &self.chi_shifts_b[grid_index(400, i, y, x, q)],
            KeccakColumn::ChiShiftsSum(i, y, x, q) => {
                &self.chi_shifts_sum[grid_index(400, i, y, x, q)]
            }
            KeccakColumn::IotaStateG(i) => &self.iota_state_g[i],
            KeccakColumn::SpongeOldState(i) => &self.sponge_old_state[i],
            KeccakColumn::SpongeNewState(i) => &self.sponge_new_state[i],
            KeccakColumn::SpongeBytes(i) => &self.sponge_bytes[i],
            KeccakColumn::SpongeShifts(i) => &self.sponge_shifts[i],
            KeccakColumn::SpongeXorState(i) => &self.sponge_xor_state[i],
        }
    }
}

impl<A> IndexMut<KeccakColumn> for KeccakColumns<A> {
    fn index_mut(&mut self, index: KeccakColumn) -> &mut Self::Output {
        match index {
            KeccakColumn::FlagRound => &mut self.flag_round,
            KeccakColumn::FlagAbsorb => &mut self.flag_absorb,
            KeccakColumn::FlagSqueeze => &mut self.flag_squeeze,
            KeccakColumn::FlagRoot => &mut self.flag_root,
            KeccakColumn::FlagPad => &mut self.flag_pad,
            KeccakColumn::FlagLength => &mut self.flag_length,
            KeccakColumn::TwoToPad => &mut self.two_to_pad,
            KeccakColumn::InverseRound => &mut self.inverse_round,
            KeccakColumn::FlagsBytes(i) => &mut self.flags_bytes[i],
            KeccakColumn::PadSuffix(i) => &mut self.pad_suffix[i],
            KeccakColumn::RoundConstants(q) => &mut self.round_constants[q],
            KeccakColumn::ThetaStateA(y, x, q) => {
                &mut self.theta_state_a[grid_index(100, 0, y, x, q)]
            }
            KeccakColumn::ThetaShiftsC(i, x, q) => {
                &mut self.theta_shifts_c[grid_index(80, i, 0, x, q)]
            }
            KeccakColumn::ThetaDenseC(x, q) => &mut self.theta_dense_c[grid_index(20, 0, 0, x, q)],
            KeccakColumn::ThetaQuotientC(x) => &mut self.theta_quotient_c[x],
            KeccakColumn::ThetaRemainderC(x, q) => {
                &mut self.theta_remainder_c[grid_index(20, 0, 0, x, q)]
            }
            KeccakColumn::ThetaDenseRotC(x, q) => {
                &mut self.theta_dense_rot_c[grid_index(20, 0, 0, x, q)]
            }
            KeccakColumn::ThetaExpandRotC(x, q) => {
                &mut self.theta_expand_rot_c[grid_index(20, 0, 0, x, q)]
            }
            KeccakColumn::PiRhoShiftsE(i, y, x, q) => {
                &mut self.pi_rho_shifts_e[grid_index(400, i, y, x, q)]
            }
            KeccakColumn::PiRhoDenseE(y, x, q) => {
                &mut self.pi_rho_dense_e[grid_index(100, 0, y, x, q)]
            }
            KeccakColumn::PiRhoQuotientE(y, x, q) => {
                &mut self.pi_rho_quotient_e[grid_index(100, 0, y, x, q)]
            }
            KeccakColumn::PiRhoRemainderE(y, x, q) => {
                &mut self.pi_rho_remainder_e[grid_index(100, 0, y, x, q)]
            }
            KeccakColumn::PiRhoDenseRotE(y, x, q) => {
                &mut self.pi_rho_dense_rot_e[grid_index(100, 0, y, x, q)]
            }
            KeccakColumn::PiRhoExpandRotE(y, x, q) => {
                &mut self.pi_rho_expand_rot_e[grid_index(100, 0, y, x, q)]
            }
            KeccakColumn::ChiShiftsB(i, y, x, q) => {
                &mut self.chi_shifts_b[grid_index(400, i, y, x, q)]
            }
            KeccakColumn::ChiShiftsSum(i, y, x, q) => {
                &mut self.chi_shifts_sum[grid_index(400, i, y, x, q)]
            }
            KeccakColumn::IotaStateG(i) => &mut self.iota_state_g[i],
            KeccakColumn::SpongeOldState(i) => &mut self.sponge_old_state[i],
            KeccakColumn::SpongeNewState(i) => &mut self.sponge_new_state[i],
            KeccakColumn::SpongeBytes(i) => &mut self.sponge_bytes[i],
            KeccakColumn::SpongeShifts(i) => &mut self.sponge_shifts[i],
            KeccakColumn::SpongeXorState(i) => &mut self.sponge_xor_state[i],
        }
    }
}<|MERGE_RESOLUTION|>--- conflicted
+++ resolved
@@ -94,13 +94,9 @@
     ) -> &mut T {
         &mut self.curr[offset + grid_index(length, i, y, x, q)]
     }
-<<<<<<< HEAD
+  
     pub fn chunk(&self, offset: usize, length: usize) -> &[T] {
         &self.curr[offset..offset + length]
-=======
-    pub fn chunk(&self, offset: usize, length: usize) -> Vec<T> {
-        self.curr[offset..offset + length].to_vec().clone()
->>>>>>> 8f757ded
     }
 }
 
