--- conflicted
+++ resolved
@@ -152,23 +152,13 @@
 
     fn is_absorb(&self) -> Self::Variable;
 
-<<<<<<< HEAD
-    fn is_absorb(&self) -> Self::Variable;
-
     fn is_squeeze(&self) -> Self::Variable;
 
     fn is_root(&self) -> Self::Variable;
 
     fn is_pad(&self) -> Self::Variable;
-=======
-    fn is_squeeze(&self) -> Self::Variable;
-
-    fn is_root(&self) -> Self::Variable;
-
-    fn is_pad(&self) -> Self::Variable;
 
     fn is_round(&self) -> Self::Variable;
->>>>>>> 7fa1c71f
 
     fn round(&self) -> Self::Variable;
 
@@ -193,19 +183,11 @@
     fn old_state(&self, i: usize) -> Self::Variable;
 
     fn new_state(&self, i: usize) -> Self::Variable;
-<<<<<<< HEAD
+
+    fn xor_state(&self, i: usize) -> Self::Variable;
 
     fn sponge_zeros(&self) -> Vec<Self::Variable>;
 
-    fn xor_state(&self, i: usize) -> Self::Variable;
-
-=======
-
-    fn xor_state(&self, i: usize) -> Self::Variable;
-
-    fn sponge_zeros(&self) -> Vec<Self::Variable>;
-
->>>>>>> 7fa1c71f
     fn vec_sponge_shifts(&self) -> Vec<Self::Variable>;
     fn sponge_shifts(&self, i: usize) -> Self::Variable;
 
@@ -323,11 +305,6 @@
         self.keccak_state[KeccakColumn::FlagAbsorb].clone()
     }
 
-<<<<<<< HEAD
-    fn is_absorb(&self) -> Self::Variable {
-        self.keccak_state[KeccakColumn::FlagAbsorb].clone()
-    }
-
     fn is_squeeze(&self) -> Self::Variable {
         self.keccak_state[KeccakColumn::FlagSqueeze].clone()
     }
@@ -338,30 +315,10 @@
 
     fn is_pad(&self) -> Self::Variable {
         self.keccak_state[KeccakColumn::FlagPad].clone()
-=======
-    fn is_squeeze(&self) -> Self::Variable {
-        self.keccak_state[KeccakColumn::FlagSqueeze].clone()
-    }
-
-    fn is_root(&self) -> Self::Variable {
-        self.keccak_state[KeccakColumn::FlagRoot].clone()
-    }
-
-    fn is_pad(&self) -> Self::Variable {
-        self.keccak_state[KeccakColumn::FlagPad].clone()
     }
 
     fn is_round(&self) -> Self::Variable {
         Self::not(self.is_sponge())
-    }
-
-    fn round(&self) -> Self::Variable {
-        self.keccak_state[KeccakColumn::FlagRound].clone()
-    }
-
-    fn inverse_round(&self) -> Self::Variable {
-        self.keccak_state[KeccakColumn::InverseRound].clone()
->>>>>>> 7fa1c71f
     }
 
     fn round(&self) -> Self::Variable {
@@ -435,23 +392,14 @@
         self.keccak_state[KeccakColumn::SpongeNewState(i)].clone()
     }
 
-<<<<<<< HEAD
+    fn xor_state(&self, i: usize) -> Self::Variable {
+        self.keccak_state[KeccakColumn::SpongeXorState(i)].clone()
+    }
+
     fn sponge_zeros(&self) -> Vec<Self::Variable> {
         self.keccak_state.chunk(SPONGE_ZEROS_OFF, SPONGE_ZEROS_LEN)
     }
 
-    fn xor_state(&self, i: usize) -> Self::Variable {
-        self.keccak_state[KeccakColumn::SpongeXorState(i)].clone()
-=======
-    fn xor_state(&self, i: usize) -> Self::Variable {
-        self.keccak_state[KeccakColumn::SpongeXorState(i)].clone()
-    }
-
-    fn sponge_zeros(&self) -> Vec<Self::Variable> {
-        self.keccak_state.chunk(SPONGE_ZEROS_OFF, SPONGE_ZEROS_LEN)
->>>>>>> 7fa1c71f
-    }
-
     fn sponge_bytes(&self, i: usize) -> Self::Variable {
         self.keccak_state[KeccakColumn::SpongeBytes(i)].clone()
     }
