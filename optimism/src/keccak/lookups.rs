use super::{
    column::KeccakColumn,
    environment::{KeccakEnv, KeccakEnvironment},
    ArithOps, E,
};
use crate::mips::interpreter::{Lookup, LookupMode, LookupTable};
use ark_ff::Field;
use kimchi::circuits::polynomials::keccak::constants::{
    DIM, QUARTERS, SHIFTS, SHIFTS_LEN, STATE_LEN,
};

pub(crate) trait Lookups {
    type Column;
    type Variable: std::ops::Mul<Self::Variable, Output = Self::Variable>
        + std::ops::Add<Self::Variable, Output = Self::Variable>
        + std::ops::Sub<Self::Variable, Output = Self::Variable>
        + Clone;

    /// Adds a given Lookup to the environment
    fn add_lookup(&mut self, lookup: Lookup<Self::Variable>);

    /// Adds all lookups of Self
    fn lookups(&mut self, rw: LookupMode);

    /// Adds a lookup to the RangeCheck16 table
    fn lookup_rc16(&mut self, rw: LookupMode, flag: Self::Variable, value: Self::Variable);

    /// Adds a lookup to the Reset table
    fn lookup_reset(
        &mut self,
        rw: LookupMode,
        flag: Self::Variable,
        dense: Self::Variable,
        sparse: Self::Variable,
    );

    /// Adds a lookup to the Shift table
    fn lookup_sparse(&mut self, rw: LookupMode, flag: Self::Variable, value: Self::Variable);

    /// Adds a lookup to the Byte table
    fn lookup_byte(&mut self, rw: LookupMode, flag: Self::Variable, value: Self::Variable);

    /// Adds the lookups required for the sponge
    fn lookups_sponge(&mut self, rw: LookupMode);
}

impl<Fp: Field> Lookups for KeccakEnv<Fp> {
    type Column = KeccakColumn;
    type Variable = E<Fp>;

    fn add_lookup(&mut self, lookup: Lookup<Self::Variable>) {
        self.lookups.push(lookup);
    }

    fn lookups(&mut self, rw: LookupMode) {
        // TODO: preimage lookups (somewhere else)

        // SPONGE LOOKUPS
<<<<<<< HEAD
        self.lookups_sponge(rw);
=======
        {
            // PADDING LOOKUPS
            // Power of two corresponds to 2^pad_length
            // Pad suffixes correspond to 10*1 rule
            // Note: When FlagLength=0, TwoToPad=1, and all PadSuffix=0
            self.add_lookup(Lookup::new(
                rw,
                LookupTable::PadLookup,
                vec![
                    self.length(),
                    self.two_to_pad(),
                    self.pad_suffix(0),
                    self.pad_suffix(1),
                    self.pad_suffix(2),
                    self.pad_suffix(3),
                    self.pad_suffix(4),
                ],
            ));
            // BYTES LOOKUPS
            for i in 0..200 {
                // Bytes are <2^8
                self.lookup_byte(rw, self.is_sponge(), self.sponge_bytes(i));
            }
            // SHIFTS LOOKUPS
            for i in 100..SHIFTS_LEN {
                // Shifts1, Shifts2, Shifts3 are in the Sparse table
                self.lookup_sparse(rw, self.is_sponge(), self.sponge_shifts(i));
            }
            for i in 0..STATE_LEN {
                // Shifts0 together with Bits composition by pairs are in the Reset table
                let dense =
                    self.sponge_bytes(2 * i) + self.sponge_bytes(2 * i + 1) * Self::two_pow(8);
                self.lookup_reset(rw, self.is_sponge(), dense, self.sponge_shifts(i));
            }
        }
>>>>>>> d065afca

        // ROUND LOOKUPS
        {
            // THETA LOOKUPS
            for q in 0..QUARTERS {
                for x in 0..DIM {
                    // Check that ThetaRemainderC < 2^64
                    self.lookup_rc16(rw, self.is_round(), self.remainder_c(x, q));
                    // Check ThetaExpandRotC is the expansion of ThetaDenseRotC
                    self.lookup_reset(
                        rw,
                        self.is_round(),
                        self.dense_rot_c(x, q),
                        self.expand_rot_c(x, q),
                    );
                    // Check ThetaShiftC0 is the expansion of ThetaDenseC
                    self.lookup_reset(
                        rw,
                        self.is_round(),
                        self.dense_c(x, q),
                        self.shifts_c(0, x, q),
                    );
                    // Check that the rest of ThetaShiftsC are in the Sparse table
                    for i in 1..SHIFTS {
                        self.lookup_sparse(rw, self.is_round(), self.shifts_c(i, x, q));
                    }
                }
            }
            // PIRHO LOOKUPS
            for q in 0..QUARTERS {
                for x in 0..DIM {
                    for y in 0..DIM {
                        // Check that PiRhoRemainderE < 2^64 and PiRhoQuotientE < 2^64
                        self.lookup_rc16(rw, self.is_round(), self.remainder_e(y, x, q));
                        self.lookup_rc16(rw, self.is_round(), self.quotient_e(y, x, q));
                        // Check PiRhoExpandRotE is the expansion of PiRhoDenseRotE
                        self.lookup_reset(
                            rw,
                            self.is_round(),
                            self.dense_rot_e(y, x, q),
                            self.expand_rot_e(y, x, q),
                        );
                        // Check PiRhoShift0E is the expansion of PiRhoDenseE
                        self.lookup_reset(
                            rw,
                            self.is_round(),
                            self.dense_e(y, x, q),
                            self.shifts_e(0, y, x, q),
                        );
                        // Check that the rest of PiRhoShiftsE are in the Sparse table
                        for i in 1..SHIFTS {
                            self.lookup_sparse(rw, self.is_round(), self.shifts_e(i, y, x, q));
                        }
                    }
                }
            }
            // CHI LOOKUPS
            for i in 0..SHIFTS_LEN {
                // Check ChiShiftsB and ChiShiftsSum are in the Sparse table
                self.lookup_sparse(rw, self.is_round(), self.vec_shifts_b()[i].clone());
                self.lookup_sparse(rw, self.is_round(), self.vec_shifts_sum()[i].clone());
            }
            // IOTA LOOKUPS
            for i in 0..QUARTERS {
                // Check round constants correspond with the current round
                self.add_lookup(Lookup::new(
                    rw,
                    LookupTable::RoundConstantsLookup,
                    vec![self.round(), self.round_constants()[i].clone()],
                ));
            }
        }
    }

    fn lookup_rc16(&mut self, rw: LookupMode, flag: Self::Variable, value: Self::Variable) {
        self.add_lookup(Lookup {
            mode: rw,
            magnitude: flag,
            table_id: LookupTable::RangeCheck16Lookup,
            value: vec![value],
        });
    }

    fn lookup_reset(
        &mut self,
        rw: LookupMode,
        flag: Self::Variable,
        dense: Self::Variable,
        sparse: Self::Variable,
    ) {
        self.add_lookup(Lookup {
            mode: rw,
            magnitude: flag,
            table_id: LookupTable::ResetLookup,
            value: vec![dense, sparse],
        });
    }

    fn lookup_sparse(&mut self, rw: LookupMode, flag: Self::Variable, value: Self::Variable) {
        self.add_lookup(Lookup {
            mode: rw,
            magnitude: flag,
            table_id: LookupTable::SparseLookup,
            value: vec![value],
        });
    }

    fn lookup_byte(&mut self, rw: LookupMode, flag: Self::Variable, value: Self::Variable) {
        self.add_lookup(Lookup {
            mode: rw,
            magnitude: flag,
            table_id: LookupTable::ByteLookup,
            value: vec![value],
        });
    }

    fn lookups_sponge(&mut self, rw: LookupMode) {
        // PADDING LOOKUPS
        // Power of two corresponds to 2^pad_length
        // Pad suffixes correspond to 10*1 rule
        // Note: When FlagLength=0, TwoToPad=1, and all PadSuffix=0
        self.add_lookup(Lookup {
            numerator: Signed::new(rw, None),
            table_id: LookupTable::PadLookup,
            value: vec![
                self.keccak_state[KeccakColumn::FlagLength].clone(),
                self.two_to_pad(),
                self.pad_suffix(0),
                self.pad_suffix(1),
                self.pad_suffix(2),
                self.pad_suffix(3),
                self.pad_suffix(4),
            ],
        });
        // BYTES LOOKUPS
        for i in 0..200 {
            // Bytes are <2^8
            self.lookup_byte(rw, self.is_sponge(), self.sponge_bytes(i));
        }
        // SHIFTS LOOKUPS
        for i in 100..SHIFTS_LEN {
            // Shifts1, Shifts2, Shifts3 are in the Sparse table
            self.lookup_sparse(rw, self.is_sponge(), self.sponge_shifts(i));
        }
        for i in 0..STATE_LEN {
            // Shifts0 together with Bits composition by pairs are in the Reset table
            let dense = self.sponge_bytes(2 * i) + self.sponge_bytes(2 * i + 1) * Self::two_pow(8);
            self.lookup_reset(rw, self.is_sponge(), dense, self.sponge_shifts(i));
        }
    }
}<|MERGE_RESOLUTION|>--- conflicted
+++ resolved
@@ -56,45 +56,7 @@
         // TODO: preimage lookups (somewhere else)
 
         // SPONGE LOOKUPS
-<<<<<<< HEAD
         self.lookups_sponge(rw);
-=======
-        {
-            // PADDING LOOKUPS
-            // Power of two corresponds to 2^pad_length
-            // Pad suffixes correspond to 10*1 rule
-            // Note: When FlagLength=0, TwoToPad=1, and all PadSuffix=0
-            self.add_lookup(Lookup::new(
-                rw,
-                LookupTable::PadLookup,
-                vec![
-                    self.length(),
-                    self.two_to_pad(),
-                    self.pad_suffix(0),
-                    self.pad_suffix(1),
-                    self.pad_suffix(2),
-                    self.pad_suffix(3),
-                    self.pad_suffix(4),
-                ],
-            ));
-            // BYTES LOOKUPS
-            for i in 0..200 {
-                // Bytes are <2^8
-                self.lookup_byte(rw, self.is_sponge(), self.sponge_bytes(i));
-            }
-            // SHIFTS LOOKUPS
-            for i in 100..SHIFTS_LEN {
-                // Shifts1, Shifts2, Shifts3 are in the Sparse table
-                self.lookup_sparse(rw, self.is_sponge(), self.sponge_shifts(i));
-            }
-            for i in 0..STATE_LEN {
-                // Shifts0 together with Bits composition by pairs are in the Reset table
-                let dense =
-                    self.sponge_bytes(2 * i) + self.sponge_bytes(2 * i + 1) * Self::two_pow(8);
-                self.lookup_reset(rw, self.is_sponge(), dense, self.sponge_shifts(i));
-            }
-        }
->>>>>>> d065afca
 
         // ROUND LOOKUPS
         {
@@ -217,10 +179,11 @@
         // Pad suffixes correspond to 10*1 rule
         // Note: When FlagLength=0, TwoToPad=1, and all PadSuffix=0
         self.add_lookup(Lookup {
-            numerator: Signed::new(rw, None),
+            mode: rw,
+            magnitude: self.is_sponge(),
             table_id: LookupTable::PadLookup,
             value: vec![
-                self.keccak_state[KeccakColumn::FlagLength].clone(),
+                self.length(),
                 self.two_to_pad(),
                 self.pad_suffix(0),
                 self.pad_suffix(1),
