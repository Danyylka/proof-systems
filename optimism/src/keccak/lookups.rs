use super::{
    column::KeccakColumn,
    environment::{KeccakEnv, KeccakEnvironment},
    ArithOps, E,
};
use crate::mips::interpreter::{Lookup, LookupTable, Signed};
use ark_ff::Field;
use kimchi::circuits::polynomials::keccak::constants::{
    DIM, QUARTERS, SHIFTS, SHIFTS_LEN, STATE_LEN,
};

pub(crate) trait Lookups {
    type Column;
    type Variable: std::ops::Mul<Self::Variable, Output = Self::Variable>
        + std::ops::Add<Self::Variable, Output = Self::Variable>
        + std::ops::Sub<Self::Variable, Output = Self::Variable>
        + Clone;
    type Fp: std::ops::Neg<Output = Self::Fp>;

    /// Adds a given lookup to the environment
    fn add_lookup(&mut self, lookup: Lookup<Self::Variable>);

    /// Adds all lookups of Self
    fn lookups(&mut self);
}

impl<Fp: Field> Lookups for KeccakEnv<Fp> {
    type Column = KeccakColumn;
    type Variable = E<Fp>;
    type Fp = Fp;

    fn add_lookup(&mut self, lookup: Lookup<Self::Variable>) {
        self.lookups.push(lookup);
    }

    fn lookups(&mut self) {
        // TODO: preimage lookups (somewhere else)

        // SPONGE LOOKUPS
        {
            // PADDING LOOKUPS
            // Power of two corresponds to 2^pad_length
            // Pad suffixes correspond to 10*1 rule
            // Note: When FlagLength=0, TwoToPad=1, and all PadSuffix=0
            self.add_lookup(Lookup {
                numerator: Signed::read_one(),
                table_id: LookupTable::PadLookup,
                value: vec![
                    self.keccak_state[KeccakColumn::FlagLength].clone(),
                    self.two_to_pad(),
                    self.pad_suffix(0),
                    self.pad_suffix(1),
                    self.pad_suffix(2),
                    self.pad_suffix(3),
                    self.pad_suffix(4),
                ],
            });
            // BYTES LOOKUPS
            for i in 0..200 {
                // Bytes are <2^8
                self.add_lookup(Lookup {
                    numerator: Signed::read_one(),
                    table_id: LookupTable::ByteLookup,
                    value: vec![self.sponge_bytes(i)],
                })
            }
            // SHIFTS LOOKUPS
            for i in 100..SHIFTS_LEN {
                // Shifts1, Shifts2, Shifts3 are in the Sparse table
<<<<<<< HEAD
                for i in 100..SHIFTS_LEN {
                    self.add_lookup(Lookup {
                        numerator: Signed::read_one(),
                        table_id: LookupTable::SparseLookup,
                        value: vec![self.sponge_shifts(i)],
                    })
                }
                // Shifts0 together with Bits composition by pairs are in the Reset table
                for i in 0..STATE_LEN {
                    self.add_lookup(Lookup {
                        numerator: Signed::read_one(),
                        table_id: LookupTable::ResetLookup,
                        value: vec![
                            self.sponge_bytes(2 * i)
                                + self.sponge_bytes(2 * i + 1) * Self::two_pow(8),
                            self.sponge_shifts(i),
                        ],
                    })
                }
=======
                self.add_lookup(Lookup {
                    numerator: Signed::read_one(),
                    table_id: LookupTable::SparseLookup,
                    value: vec![self.sponge_shifts(i)],
                })
            }
            for i in 0..STATE_LEN {
                // Shifts0 together with Bits composition by pairs are in the Reset table
                self.add_lookup(Lookup {
                    numerator: Signed::read_one(),
                    table_id: LookupTable::ResetLookup,
                    value: vec![
                        self.sponge_bytes(2 * i) + self.sponge_bytes(2 * i + 1) * Self::two_pow(8),
                        self.sponge_shifts(i),
                    ],
                })
>>>>>>> 7fa1c71f
            }
        }

        // ROUND LOOKUPS
        {
            // THETA LOOKUPS
            for q in 0..QUARTERS {
                for x in 0..DIM {
                    // Check that ThetaRemainderC < 2^64
                    self.add_lookup(Lookup {
                        numerator: Signed::read_one(),
                        table_id: LookupTable::RangeCheck16Lookup,
                        value: vec![self.remainder_c(x, q).clone()],
                    });
                    // Check ThetaExpandRotC is the expansion of ThetaDenseRotC
                    self.add_lookup(Lookup {
                        numerator: Signed::read_one(),
                        table_id: LookupTable::ResetLookup,
                        value: vec![self.dense_rot_c(x, q), self.expand_rot_c(x, q)],
                    });
                    // Check ThetaShiftC0 is the expansion of ThetaDenseC
                    self.add_lookup(Lookup {
                        numerator: Signed::read_one(),
                        table_id: LookupTable::ResetLookup,
                        value: vec![self.dense_c(x, q), self.shifts_c(0, x, q)],
                    });
                    // Check that the rest of ThetaShiftsC are in the Sparse table
                    for i in 1..SHIFTS {
                        self.add_lookup(Lookup {
                            numerator: Signed::read_one(),
                            table_id: LookupTable::SparseLookup,
                            value: vec![self.shifts_c(i, x, q)],
                        });
                    }
                }
            }
            // PIRHO LOOKUPS
            for q in 0..QUARTERS {
                for x in 0..DIM {
                    for y in 0..DIM {
                        // Check that PiRhoRemainderE < 2^64 and PiRhoQuotientE < 2^64
                        self.add_lookup(Lookup {
                            numerator: Signed::read_one(),
                            table_id: LookupTable::RangeCheck16Lookup,
                            value: vec![self.remainder_e(y, x, q)],
                        });
                        self.add_lookup(Lookup {
                            numerator: Signed::read_one(),
                            table_id: LookupTable::RangeCheck16Lookup,
                            value: vec![self.quotient_e(y, x, q)],
                        });
                        // Check PiRhoExpandRotE is the expansion of PiRhoDenseRotE
                        self.add_lookup(Lookup {
                            numerator: Signed::read_one(),
                            table_id: LookupTable::ResetLookup,
                            value: vec![self.dense_rot_e(y, x, q), self.expand_rot_e(y, x, q)],
                        });
                        // Check PiRhoShift0E is the expansion of PiRhoDenseE
                        self.add_lookup(Lookup {
                            numerator: Signed::read_one(),
                            table_id: LookupTable::ResetLookup,
                            value: vec![self.dense_e(y, x, q), self.shifts_e(0, y, x, q)],
                        });
<<<<<<< HEAD
=======
                        // Check that the rest of PiRhoShiftsE are in the Sparse table
>>>>>>> 7fa1c71f
                        for i in 1..SHIFTS {
                            self.add_lookup(Lookup {
                                numerator: Signed::read_one(),
                                table_id: LookupTable::SparseLookup,
                                value: vec![self.shifts_e(i, y, x, q)],
                            });
                        }
                    }
                }
            }
            // CHI LOOKUPS
            for i in 0..SHIFTS_LEN {
                // Check ChiShiftsB and ChiShiftsSum are in the Sparse table
                self.add_lookup(Lookup {
                    numerator: Signed::read_one(),
                    table_id: LookupTable::SparseLookup,
                    value: vec![self.vec_shifts_b()[i].clone()],
                });
                self.add_lookup(Lookup {
                    numerator: Signed::read_one(),
                    table_id: LookupTable::SparseLookup,
                    value: vec![self.vec_shifts_sum()[i].clone()],
                });
            }
            // IOTA LOOKUPS
            for i in 0..QUARTERS {
                // Check round constants correspond with the current round
                self.add_lookup(Lookup {
                    numerator: Signed::read_one(),
                    table_id: LookupTable::RoundConstantsLookup,
                    value: vec![self.round(), self.round_constants()[i].clone()],
                });
            }
        }
    }
}<|MERGE_RESOLUTION|>--- conflicted
+++ resolved
@@ -67,27 +67,6 @@
             // SHIFTS LOOKUPS
             for i in 100..SHIFTS_LEN {
                 // Shifts1, Shifts2, Shifts3 are in the Sparse table
-<<<<<<< HEAD
-                for i in 100..SHIFTS_LEN {
-                    self.add_lookup(Lookup {
-                        numerator: Signed::read_one(),
-                        table_id: LookupTable::SparseLookup,
-                        value: vec![self.sponge_shifts(i)],
-                    })
-                }
-                // Shifts0 together with Bits composition by pairs are in the Reset table
-                for i in 0..STATE_LEN {
-                    self.add_lookup(Lookup {
-                        numerator: Signed::read_one(),
-                        table_id: LookupTable::ResetLookup,
-                        value: vec![
-                            self.sponge_bytes(2 * i)
-                                + self.sponge_bytes(2 * i + 1) * Self::two_pow(8),
-                            self.sponge_shifts(i),
-                        ],
-                    })
-                }
-=======
                 self.add_lookup(Lookup {
                     numerator: Signed::read_one(),
                     table_id: LookupTable::SparseLookup,
@@ -104,7 +83,6 @@
                         self.sponge_shifts(i),
                     ],
                 })
->>>>>>> 7fa1c71f
             }
         }
 
@@ -168,10 +146,7 @@
                             table_id: LookupTable::ResetLookup,
                             value: vec![self.dense_e(y, x, q), self.shifts_e(0, y, x, q)],
                         });
-<<<<<<< HEAD
-=======
                         // Check that the rest of PiRhoShiftsE are in the Sparse table
->>>>>>> 7fa1c71f
                         for i in 1..SHIFTS {
                             self.add_lookup(Lookup {
                                 numerator: Signed::read_one(),
