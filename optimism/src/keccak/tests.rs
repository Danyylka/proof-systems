--- conflicted
+++ resolved
@@ -597,7 +597,6 @@
             trace.set_selector_column(Sponge(Absorb(Only)), domain_size);
             trace.set_selector_column(Round(0), domain_size);
         }
-<<<<<<< HEAD
 
         let constraints = [
             (
@@ -618,13 +617,8 @@
         .into_iter()
         .collect();
 
-        let (_scheme, _final_constraint) = DecomposableFoldingScheme::<KeccakConfig>::new(
-            constraints,
-            vec![],
-            &srs,
-            domain,
-            KeccakStructure {},
-        );
+        let (_scheme, _final_constraint) =
+            DecomposableFoldingScheme::<KeccakConfig>::new(constraints, vec![], &srs, domain, ());
 
         // Fold Sponge(Absorb(Only))
         {
@@ -650,36 +644,4 @@
                 };
         */
     });
-=======
-    }
-    // Check there is no need for padding because we reached domain_size rows for these two selectors
-    assert!(keccak_trace.is_full(Sponge(Absorb(Only))));
-    assert!(keccak_trace.is_full(Round(0)));
-
-    // Add the columns of the two selectors to the circuit
-    keccak_trace.set_selector_column(Sponge(Absorb(Only)), domain_size);
-    keccak_trace.set_selector_column(Round(0), domain_size);
-
-    let constraints = [
-        (
-            Sponge(Absorb(Only)),
-            keccak_trace.constraints[&Sponge(Absorb(Only))]
-                .iter()
-                .map(|c| FoldingCompatibleExpr::<KeccakConfig>::from(c.clone()))
-                .collect(),
-        ),
-        (
-            Round(0),
-            keccak_trace.constraints[&Sponge(Absorb(Only))]
-                .iter()
-                .map(|c| FoldingCompatibleExpr::<KeccakConfig>::from(c.clone()))
-                .collect(),
-        ),
-    ]
-    .into_iter()
-    .collect();
-
-    let (_scheme, _final_constraint) =
-        DecomposableFoldingScheme::<KeccakConfig>::new(constraints, vec![], &srs, domain, ());
->>>>>>> 544c9788
 }