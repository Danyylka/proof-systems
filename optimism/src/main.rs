use ark_bn254::FrParameters;
use ark_ec::bn::Bn;
use ark_ff::{Fp256, UniformRand, Zero};
use kimchi_optimism::{
    cannon::{self, Meta, Start, State},
    cannon_cli,
    keccak::{
        column::{KeccakWitness, ZKVM_KECCAK_COLS},
        interpreter::KeccakInterpreter,
    },
    mips::{
        column::{MIPSWitness, MIPS_COLUMNS},
        witness::{self as mips_witness, SCRATCH_SIZE},
    },
    preimage_oracle::PreImageOracle,
    proof,
};
use poly_commitment::pairing_proof::PairingProof;
use std::{fs::File, io::BufReader, process::ExitCode};

use kimchi_optimism::DOMAIN_SIZE;
use mina_poseidon::{
    constants::PlonkSpongeConstantsKimchi,
    sponge::{DefaultFqSponge, DefaultFrSponge},
};

type Fp = ark_bn254::Fr;
type SpongeParams = PlonkSpongeConstantsKimchi;
type BaseSponge = DefaultFqSponge<ark_bn254::g1::Parameters, SpongeParams>;
type ScalarSponge = DefaultFrSponge<Fp, SpongeParams>;
type OpeningProof = PairingProof<Bn<ark_bn254::Parameters>>;

pub fn main() -> ExitCode {
    let cli = cannon_cli::main_cli();

    let configuration = cannon_cli::read_configuration(&cli.get_matches());

    let file =
        File::open(&configuration.input_state_file).expect("Error opening input state file ");

    let reader = BufReader::new(file);
    // Read the JSON contents of the file as an instance of `State`.
    let state: State = serde_json::from_reader(reader).expect("Error reading input state file");

    let meta_file = File::open(&configuration.metadata_file).unwrap_or_else(|_| {
        panic!(
            "Could not open metadata file {}",
            &configuration.metadata_file
        )
    });

    let meta: Meta = serde_json::from_reader(BufReader::new(meta_file)).unwrap_or_else(|_| {
        panic!(
            "Error deserializing metadata file {}",
            &configuration.metadata_file
        )
    });

    let mut po = PreImageOracle::create(&configuration.host);
    let _child = po.start();

    // Initialize some data used for statistical computations
    let start = Start::create(state.step as usize);

    env_logger::Builder::from_env(env_logger::Env::default().default_filter_or("info")).init();

    let domain =
        kimchi::circuits::domains::EvaluationDomains::<ark_bn254::Fr>::create(DOMAIN_SIZE).unwrap();

    let srs = {
        // Trusted setup toxic waste
        let x = ark_bn254::Fr::rand(&mut rand::rngs::OsRng);

        let mut srs = poly_commitment::pairing_proof::PairingSRS::create(x, DOMAIN_SIZE);
        srs.full_srs.add_lagrange_basis(domain.d1);
        srs
    };

    let mut env = mips_witness::Env::<ark_bn254::Fr>::create(cannon::PAGE_SIZE as usize, state, po);

    let mut mips_folded_witness = proof::ProofInputs::<
        MIPS_COLUMNS,
        ark_ec::short_weierstrass_jacobian::GroupAffine<ark_bn254::g1::Parameters>,
    >::default();

    let mips_reset_pre_folding_witness = |witness_columns: &mut MIPSWitness<Vec<_>>| {
        let MIPSWitness { cols } = witness_columns;
        // Resize without deallocating
        cols.iter_mut().for_each(Vec::clear);
    };

    let mut mips_current_pre_folding_witness = MIPSWitness {
        cols: std::array::from_fn(|_| Vec::with_capacity(DOMAIN_SIZE)),
    };

    // The keccak environment is extracted inside the loop

    let mut keccak_folded_witness = proof::ProofInputs::<
        ZKVM_KECCAK_COLS,
        ark_ec::short_weierstrass_jacobian::GroupAffine<ark_bn254::g1::Parameters>,
    >::default();

    let keccak_reset_pre_folding_witness =
        |keccak_columns: &mut KeccakWitness<Vec<Fp256<FrParameters>>>| {
            // Resize without deallocating
            keccak_columns.cols.iter_mut().for_each(Vec::clear);
        };

    let mut keccak_current_pre_folding_witness: KeccakWitness<Vec<Fp256<FrParameters>>> =
        KeccakWitness {
            cols: std::array::from_fn(|_| Vec::with_capacity(DOMAIN_SIZE)),
        };

    while !env.halt {
        env.step(&configuration, &meta, &start);

        if let Some(ref mut keccak_env) = env.keccak_env {
            // Run all steps of hash
            while keccak_env.keccak_step.is_some() {
                keccak_env.step();
            }

            // Update the witness with the Keccak step columns before resetting the environment
            // TODO: simplify the contents of the KeccakWitness or create an iterator for it
            for (env_wit, pre_fold_wit) in keccak_env
                .keccak_witness
                .cols
                .iter()
                .zip(keccak_current_pre_folding_witness.cols.iter_mut())
            {
                pre_fold_wit.push(*env_wit);
            }

<<<<<<< HEAD
            if keccak_current_pre_folding_witness.cols.len() == DOMAIN_SIZE {
                proof::fold::<ZKVM_KECCAK_COLS, _, OpeningProof, BaseSponge, ScalarSponge>(
=======
            if keccak_current_pre_folding_witness.cols[0].len() == DOMAIN_SIZE {
                keccak_proof::fold::<_, OpeningProof, BaseSponge, ScalarSponge>(
>>>>>>> b96874f0
                    domain,
                    &srs,
                    &mut keccak_folded_witness,
                    &keccak_current_pre_folding_witness,
                );
                keccak_reset_pre_folding_witness(&mut keccak_current_pre_folding_witness);
            }

            // TODO: create READ lookup tables

            // When the Keccak interpreter is finished, we can reset the environment
            env.keccak_env = None;
        }

        // TODO: unify witness of MIPS to include the instruction and the error
        for i in 0..MIPS_COLUMNS {
            if i < SCRATCH_SIZE {
                mips_current_pre_folding_witness.cols[i].push(env.scratch_state[i]);
            } else if i == MIPS_COLUMNS - 2 {
                mips_current_pre_folding_witness.cols[i]
                    .push(ark_bn254::Fr::from(env.instruction_counter));
            } else {
                // TODO: error
                mips_current_pre_folding_witness.cols[i]
                    .push(ark_bn254::Fr::rand(&mut rand::rngs::OsRng));
            }
        }

        if mips_current_pre_folding_witness.instruction_counter().len() == DOMAIN_SIZE {
            proof::fold::<MIPS_COLUMNS, _, OpeningProof, BaseSponge, ScalarSponge>(
                domain,
                &srs,
                &mut mips_folded_witness,
                &mips_current_pre_folding_witness,
            );
            mips_reset_pre_folding_witness(&mut mips_current_pre_folding_witness);
        }
    }
    if !mips_current_pre_folding_witness
        .instruction_counter()
        .is_empty()
    {
        let remaining = DOMAIN_SIZE - mips_current_pre_folding_witness.instruction_counter().len();
        for col in mips_current_pre_folding_witness.cols.iter_mut() {
            col.extend((0..remaining).map(|_| ark_bn254::Fr::zero()));
        }
        proof::fold::<MIPS_COLUMNS, _, OpeningProof, BaseSponge, ScalarSponge>(
            domain,
            &srs,
            &mut mips_folded_witness,
            &mips_current_pre_folding_witness,
        );
    }

    {
        // MIPS
        let mips_proof = proof::prove::<MIPS_COLUMNS, _, OpeningProof, BaseSponge, ScalarSponge>(
            domain,
            &srs,
            mips_folded_witness,
        );
        println!("Generated a MIPS proof:\n{:?}", mips_proof);
        let verifies = proof::verify::<MIPS_COLUMNS, _, OpeningProof, BaseSponge, ScalarSponge>(
            domain,
            &srs,
            &mips_proof,
        );
        if verifies {
            println!("The MIPS proof verifies")
        } else {
            println!("The MIPS proof doesn't verify")
        }
    }

    {
        // KECCAK
        let keccak_proof =
            proof::prove::<ZKVM_KECCAK_COLS, _, OpeningProof, BaseSponge, ScalarSponge>(
                domain,
                &srs,
                keccak_folded_witness,
            );
        println!("Generated a proof:\n{:?}", keccak_proof);
        let verifies = proof::verify::<ZKVM_KECCAK_COLS, _, OpeningProof, BaseSponge, ScalarSponge>(
            domain,
            &srs,
            &keccak_proof,
        );
        if verifies {
            println!("The KECCAK proof verifies")
        } else {
            println!("The KECCAK proof doesn't verify")
        }
    }

    // TODO: Logic
    ExitCode::SUCCESS
}<|MERGE_RESOLUTION|>--- conflicted
+++ resolved
@@ -131,13 +131,8 @@
                 pre_fold_wit.push(*env_wit);
             }
 
-<<<<<<< HEAD
-            if keccak_current_pre_folding_witness.cols.len() == DOMAIN_SIZE {
+            if keccak_current_pre_folding_witness.step_index().len() == DOMAIN_SIZE {
                 proof::fold::<ZKVM_KECCAK_COLS, _, OpeningProof, BaseSponge, ScalarSponge>(
-=======
-            if keccak_current_pre_folding_witness.cols[0].len() == DOMAIN_SIZE {
-                keccak_proof::fold::<_, OpeningProof, BaseSponge, ScalarSponge>(
->>>>>>> b96874f0
                     domain,
                     &srs,
                     &mut keccak_folded_witness,
