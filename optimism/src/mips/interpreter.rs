use crate::mips::registers::{REGISTER_CURRENT_IP, REGISTER_HI, REGISTER_LO, REGISTER_NEXT_IP};
use log::debug;
use strum_macros::{EnumCount, EnumIter};

pub const FD_STDIN: u32 = 0;
pub const FD_STDOUT: u32 = 1;
pub const FD_STDERR: u32 = 2;
pub const FD_HINT_READ: u32 = 3;
pub const FD_HINT_WRITE: u32 = 4;
pub const FD_PREIMAGE_READ: u32 = 5;
pub const FD_PREIMAGE_WRITE: u32 = 6;

pub const SYSCALL_MMAP: u32 = 4090;
pub const SYSCALL_BRK: u32 = 4045;
pub const SYSCALL_CLONE: u32 = 4120;
pub const SYSCALL_EXIT_GROUP: u32 = 4246;
pub const SYSCALL_READ: u32 = 4003;
pub const SYSCALL_WRITE: u32 = 4004;
pub const SYSCALL_FCNTL: u32 = 4055;

// Source: https://www.doc.ic.ac.uk/lab/secondyear/spim/node10.html
// Reserved for assembler
pub const REGISTER_AT: u32 = 1;
// Argument 0
pub const REGISTER_A0: u32 = 4;
// Argument 1
pub const REGISTER_A1: u32 = 5;
// Argument 2
pub const REGISTER_A2: u32 = 6;
// Argument 3
pub const REGISTER_A3: u32 = 7;
// Temporary (not preserved across call)
pub const REGISTER_T0: u32 = 8;
// Temporary (not preserved across call)
pub const REGISTER_T1: u32 = 9;
// Temporary (not preserved across call)
pub const REGISTER_T2: u32 = 10;
// Temporary (not preserved across call)
pub const REGISTER_T3: u32 = 11;
// Temporary (not preserved across call)
pub const REGISTER_T4: u32 = 12;
// Temporary (not preserved across call)
pub const REGISTER_T5: u32 = 13;
// Temporary (not preserved across call)
pub const REGISTER_T6: u32 = 14;
// Temporary (not preserved across call)
pub const REGISTER_T7: u32 = 15;
// Saved temporary (preserved across call)
pub const REGISTER_S0: u32 = 16;
// Saved temporary (preserved across call)
pub const REGISTER_S1: u32 = 17;
// Saved temporary (preserved across call)
pub const REGISTER_S2: u32 = 18;
// Saved temporary (preserved across call)
pub const REGISTER_S3: u32 = 19;
// Saved temporary (preserved across call)
pub const REGISTER_S4: u32 = 20;
// Saved temporary (preserved across call)
pub const REGISTER_S5: u32 = 21;
// Saved temporary (preserved across call)
pub const REGISTER_S6: u32 = 22;
// Saved temporary (preserved across call)
pub const REGISTER_S7: u32 = 23;
// Temporary (not preserved across call)
pub const REGISTER_T8: u32 = 24;
// Temporary (not preserved across call)
pub const REGISTER_T9: u32 = 25;
// Reserved for OS kernel
pub const REGISTER_K0: u32 = 26;
// Reserved for OS kernel
pub const REGISTER_K1: u32 = 27;
// Pointer to global area
pub const REGISTER_GP: u32 = 28;
// Stack pointer
pub const REGISTER_SP: u32 = 29;
// Frame pointer
pub const REGISTER_FP: u32 = 30;
// Return address (used by function call)
pub const REGISTER_RA: u32 = 31;

#[derive(Debug, Clone, Copy, Eq, PartialEq)]
pub enum Instruction {
    RType(RTypeInstruction),
    JType(JTypeInstruction),
    IType(ITypeInstruction),
}

#[derive(Debug, Clone, Copy, Eq, PartialEq, EnumCount, EnumIter)]
pub enum RTypeInstruction {
    ShiftLeftLogical,             // sll
    ShiftRightLogical,            // srl
    ShiftRightArithmetic,         // sra
    ShiftLeftLogicalVariable,     // sllv
    ShiftRightLogicalVariable,    // srlv
    ShiftRightArithmeticVariable, // srav
    JumpRegister,                 // jr
    JumpAndLinkRegister,          // jalr
    SyscallMmap,                  // syscall (Mmap)
    SyscallExitGroup,             // syscall (ExitGroup)
    SyscallReadPreimage,          // syscall (Read 5)
    SyscallReadOther,             // syscall (Read ?)
    SyscallWriteHint,             // syscall (Write 4)
    SyscallWritePreimage,         // syscall (Write 6)
    SyscallWriteOther,            // syscall (Write ?)
    SyscallFcntl,                 // syscall (Fcntl)
    SyscallOther,                 // syscall (Brk, Clone, ?)
    MoveZero,                     // movz
    MoveNonZero,                  // movn
    Sync,                         // sync
    MoveFromHi,                   // mfhi
    MoveToHi,                     // mthi
    MoveFromLo,                   // mflo
    MoveToLo,                     // mtlo
    Multiply,                     // mult
    MultiplyUnsigned,             // multu
    Div,                          // div
    DivUnsigned,                  // divu
    Add,                          // add
    AddUnsigned,                  // addu
    Sub,                          // sub
    SubUnsigned,                  // subu
    And,                          // and
    Or,                           // or
    Xor,                          // xor
    Nor,                          // nor
    SetLessThan,                  // slt
    SetLessThanUnsigned,          // sltu
    MultiplyToRegister,           // mul
    CountLeadingOnes,             // clo
    CountLeadingZeros,            // clz
}

#[derive(Debug, Clone, Copy, Eq, PartialEq, EnumCount, EnumIter)]
pub enum JTypeInstruction {
    Jump,        // j
    JumpAndLink, // jal
}

#[derive(Debug, Clone, Copy, Eq, PartialEq, EnumCount, EnumIter)]
pub enum ITypeInstruction {
    BranchEq,                     // beq
    BranchNeq,                    // bne
    BranchLeqZero,                // blez
    BranchGtZero,                 // bgtz
    BranchLtZero,                 // bltz
    BranchGeqZero,                // bgez
    AddImmediate,                 // addi
    AddImmediateUnsigned,         // addiu
    SetLessThanImmediate,         // slti
    SetLessThanImmediateUnsigned, // sltiu
    AndImmediate,                 // andi
    OrImmediate,                  // ori
    XorImmediate,                 // xori
    LoadUpperImmediate,           // lui
    Load8,                        // lb
    Load16,                       // lh
    Load32,                       // lw
    Load8Unsigned,                // lbu
    Load16Unsigned,               // lhu
    LoadWordLeft,                 // lwl
    LoadWordRight,                // lwr
    Store8,                       // sb
    Store16,                      // sh
    Store32,                      // sw
    StoreWordLeft,                // swl
    StoreWordRight,               // swr
}

#[derive(Copy, Clone, Debug)]
pub enum Sign {
    Pos,
    Neg,
}

#[derive(Copy, Clone, Debug)]
pub struct Signed<T> {
    pub sign: Sign,
    pub magnitude: T,
}

#[derive(Copy, Clone, Debug)]
pub enum LookupTable {
    MemoryLookup,
    RegisterLookup,
}

#[derive(Clone, Debug)]
pub struct Lookup<Fp> {
    pub numerator: Signed<Fp>,
    pub table_id: LookupTable,
    pub value: Vec<Fp>,
}

pub trait InterpreterEnv {
    type Position;

    fn alloc_scratch(&mut self) -> Self::Position;

    type Variable: Clone
        + std::ops::Add<Self::Variable, Output = Self::Variable>
        + std::ops::Sub<Self::Variable, Output = Self::Variable>
        + std::ops::Mul<Self::Variable, Output = Self::Variable>
        + std::fmt::Debug;

    /// Add a constraint to the proof system, asserting that `assert_equals_zero` is 0.
    fn add_constraint(&mut self, assert_equals_zero: Self::Variable);

    /// Check that the witness value in `assert_equals_zero` is 0; otherwise abort.
    fn check_is_zero(assert_equals_zero: &Self::Variable);

    /// Assert that the value `assert_equals_zero` is 0, and add a constraint in the proof system.
    fn assert_is_zero(&mut self, assert_equals_zero: Self::Variable) {
        Self::check_is_zero(&assert_equals_zero);
        self.add_constraint(assert_equals_zero);
    }

    /// Check that the witness values in `x` and `y` are equal; otherwise abort.
    fn check_equal(x: &Self::Variable, y: &Self::Variable);

    /// Assert that the values `x` and `y` are equal, and add a constraint in the proof system.
    fn assert_equal(&mut self, x: Self::Variable, y: Self::Variable) {
        // NB: We use a different function to give a better error message for debugging.
        Self::check_equal(&x, &y);
        self.add_constraint(x - y);
    }

    /// Check that the witness value `x` is a boolean (`0` or `1`); otherwise abort.
    fn check_boolean(x: &Self::Variable);

    /// Assert that the value `x` is boolean, and add a constraint in the proof system.
    fn assert_boolean(&mut self, x: Self::Variable) {
        Self::check_boolean(&x);
        self.add_constraint(x.clone() * x.clone() - x);
    }

    fn add_lookup(&mut self, lookup: Lookup<Self::Variable>);

    fn instruction_counter(&self) -> Self::Variable;

    /// Fetch the value of the general purpose register with index `idx` and store it in local
    /// position `output`.
    ///
    /// # Safety
    ///
    /// No lookups or other constraints are added as part of this operation. The caller must
    /// manually add the lookups for this operation.
    unsafe fn fetch_register(
        &mut self,
        idx: &Self::Variable,
        output: Self::Position,
    ) -> Self::Variable;

    /// Set the general purpose register with index `idx` to `value`.
    ///
    /// # Safety
    ///
    /// No lookups or other constraints are added as part of this operation. The caller must
    /// manually add the lookups for this operation.
    unsafe fn push_register(&mut self, idx: &Self::Variable, value: Self::Variable);

    /// Fetch the last 'access index' for the general purpose register with index `idx`, and store
    /// it in local position `output`.
    ///
    /// # Safety
    ///
    /// No lookups or other constraints are added as part of this operation. The caller must
    /// manually add the lookups for this operation.
    unsafe fn fetch_register_access(
        &mut self,
        idx: &Self::Variable,
        output: Self::Position,
    ) -> Self::Variable;

    /// Set the last 'access index' for the general purpose register with index `idx` to `value`.
    ///
    /// # Safety
    ///
    /// No lookups or other constraints are added as part of this operation. The caller must
    /// manually add the lookups for this operation.
    unsafe fn push_register_access(&mut self, idx: &Self::Variable, value: Self::Variable);

    /// Access the general purpose register with index `idx`, adding constraints asserting that the
    /// old value was `old_value` and that the new value will be `new_value`.
    ///
    /// # Safety
    ///
    /// Callers of this function must manually update the registers if required, this function will
    /// only update the access counter.
    unsafe fn access_register(
        &mut self,
        idx: &Self::Variable,
        old_value: &Self::Variable,
        new_value: &Self::Variable,
    ) {
        let last_accessed = {
            let last_accessed_location = self.alloc_scratch();
            unsafe { self.fetch_register_access(idx, last_accessed_location) }
        };
        let instruction_counter = self.instruction_counter();
        let elapsed_time = instruction_counter.clone() - last_accessed.clone();
        let new_accessed = {
            // Here, we write as if the register had been written *at the start of the next
            // instruction*. This ensures that we can't 'time travel' within this
            // instruction, and claim to read the value that we're about to write!

            // FIXME: A register should allow multiple accesses within the same instruction.

            instruction_counter + Self::constant(1)
        };
        unsafe { self.push_register_access(idx, new_accessed.clone()) };
        self.add_lookup(Lookup {
            numerator: Signed {
                sign: Sign::Pos,
                magnitude: Self::constant(1),
            },
            table_id: LookupTable::RegisterLookup,
            value: vec![idx.clone(), last_accessed, old_value.clone()],
        });
        self.add_lookup(Lookup {
            numerator: Signed {
                sign: Sign::Neg,
                magnitude: Self::constant(1),
            },
            table_id: LookupTable::RegisterLookup,
            value: vec![idx.clone(), new_accessed, new_value.clone()],
        });
        self.range_check64(&elapsed_time);
    }

    fn read_register(&mut self, idx: &Self::Variable) -> Self::Variable {
        let value = {
            let value_location = self.alloc_scratch();
            unsafe { self.fetch_register(idx, value_location) }
        };
        unsafe {
            self.access_register(idx, &value, &value);
        };
        value
    }

    fn write_register(&mut self, idx: &Self::Variable, new_value: Self::Variable) {
        let old_value = {
            let value_location = self.alloc_scratch();
            unsafe { self.fetch_register(idx, value_location) }
        };
        unsafe {
            self.access_register(idx, &old_value, &new_value);
        };
        unsafe {
            self.push_register(idx, new_value);
        };
    }

    /// Fetch the memory value at address `addr` and store it in local position `output`.
    ///
    /// # Safety
    ///
    /// No lookups or other constraints are added as part of this operation. The caller must
    /// manually add the lookups for this memory operation.
    unsafe fn fetch_memory(
        &mut self,
        addr: &Self::Variable,
        output: Self::Position,
    ) -> Self::Variable;

    /// Set the memory value at address `addr` to `value`.
    ///
    /// # Safety
    ///
    /// No lookups or other constraints are added as part of this operation. The caller must
    /// manually add the lookups for this memory operation.
    unsafe fn push_memory(&mut self, addr: &Self::Variable, value: Self::Variable);

    /// Fetch the last 'access index' that the memory at address `addr` was written at, and store
    /// it in local position `output`.
    ///
    /// # Safety
    ///
    /// No lookups or other constraints are added as part of this operation. The caller must
    /// manually add the lookups for this memory operation.
    unsafe fn fetch_memory_access(
        &mut self,
        addr: &Self::Variable,
        output: Self::Position,
    ) -> Self::Variable;

    /// Set the last 'access index' for the memory at address `addr` to `value`.
    ///
    /// # Safety
    ///
    /// No lookups or other constraints are added as part of this operation. The caller must
    /// manually add the lookups for this memory operation.
    unsafe fn push_memory_access(&mut self, addr: &Self::Variable, value: Self::Variable);

    /// Access the memory address `addr`, adding constraints asserting that the old value was
    /// `old_value` and that the new value will be `new_value`.
    ///
    /// # Safety
    ///
    /// Callers of this function must manually update the memory if required, this function will
    /// only update the access counter.
    unsafe fn access_memory(
        &mut self,
        addr: &Self::Variable,
        old_value: &Self::Variable,
        new_value: &Self::Variable,
    ) {
        let last_accessed = {
            let last_accessed_location = self.alloc_scratch();
            unsafe { self.fetch_memory_access(addr, last_accessed_location) }
        };
        let instruction_counter = self.instruction_counter();
        let elapsed_time = instruction_counter.clone() - last_accessed.clone();
        let new_accessed = {
            // Here, we write as if the memory had been written *at the start of the next
            // instruction*. This ensures that we can't 'time travel' within this
            // instruction, and claim to read the value that we're about to write!
            instruction_counter + Self::constant(1)
        };
        unsafe { self.push_memory_access(addr, new_accessed.clone()) };
        self.add_lookup(Lookup {
            numerator: Signed {
                sign: Sign::Pos,
                magnitude: Self::constant(1),
            },
            table_id: LookupTable::MemoryLookup,
            value: vec![addr.clone(), last_accessed, old_value.clone()],
        });
        self.add_lookup(Lookup {
            numerator: Signed {
                sign: Sign::Neg,
                magnitude: Self::constant(1),
            },
            table_id: LookupTable::MemoryLookup,
            value: vec![addr.clone(), new_accessed, new_value.clone()],
        });
        self.range_check64(&elapsed_time);
    }

    fn read_memory(&mut self, addr: &Self::Variable) -> Self::Variable {
        let value = {
            let value_location = self.alloc_scratch();
            unsafe { self.fetch_memory(addr, value_location) }
        };
        unsafe {
            self.access_memory(addr, &value, &value);
        };
        value
    }

    fn write_memory(&mut self, addr: &Self::Variable, new_value: Self::Variable) {
        let old_value = {
            let value_location = self.alloc_scratch();
            unsafe { self.fetch_memory(addr, value_location) }
        };
        unsafe {
            self.access_memory(addr, &old_value, &new_value);
        };
        unsafe {
            self.push_memory(addr, new_value);
        };
    }

    fn range_check64(&mut self, _value: &Self::Variable) {
        // TODO
    }

    fn set_instruction_pointer(&mut self, ip: Self::Variable) {
        let idx = Self::constant(REGISTER_CURRENT_IP as u32);
        let new_accessed = self.instruction_counter() + Self::constant(1);
        unsafe {
            self.push_register_access(&idx, new_accessed.clone());
        }
        unsafe {
            self.push_register(&idx, ip.clone());
        }
        self.add_lookup(Lookup {
            numerator: Signed {
                sign: Sign::Neg,
                magnitude: Self::constant(1),
            },
            table_id: LookupTable::RegisterLookup,
            value: vec![idx, new_accessed, ip],
        });
    }

    fn get_instruction_pointer(&mut self) -> Self::Variable {
        let idx = Self::constant(REGISTER_CURRENT_IP as u32);
        let ip = {
            let value_location = self.alloc_scratch();
            unsafe { self.fetch_register(&idx, value_location) }
        };
        self.add_lookup(Lookup {
            numerator: Signed {
                sign: Sign::Pos,
                magnitude: Self::constant(1),
            },
            table_id: LookupTable::RegisterLookup,
            value: vec![idx, self.instruction_counter(), ip.clone()],
        });
        ip
    }

    fn set_next_instruction_pointer(&mut self, ip: Self::Variable) {
        let idx = Self::constant(REGISTER_NEXT_IP as u32);
        let new_accessed = self.instruction_counter() + Self::constant(1);
        unsafe {
            self.push_register_access(&idx, new_accessed.clone());
        }
        unsafe {
            self.push_register(&idx, ip.clone());
        }
        self.add_lookup(Lookup {
            numerator: Signed {
                sign: Sign::Neg,
                magnitude: Self::constant(1),
            },
            table_id: LookupTable::RegisterLookup,
            value: vec![idx, new_accessed, ip],
        });
    }

    fn get_next_instruction_pointer(&mut self) -> Self::Variable {
        let idx = Self::constant(REGISTER_NEXT_IP as u32);
        let ip = {
            let value_location = self.alloc_scratch();
            unsafe { self.fetch_register(&idx, value_location) }
        };
        self.add_lookup(Lookup {
            numerator: Signed {
                sign: Sign::Pos,
                magnitude: Self::constant(1),
            },
            table_id: LookupTable::RegisterLookup,
            value: vec![idx, self.instruction_counter(), ip.clone()],
        });
        ip
    }

    fn constant(x: u32) -> Self::Variable;

    /// Extract the bits from the variable `x` between `highest_bit` and `lowest_bit`, and store
    /// the result in `position`.
    /// `lowest_bit` becomes the least-significant bit of the resulting value.
    ///
    /// # Safety
    ///
    /// There are no constraints on the returned value; callers must assert the relationship with
    /// the source variable `x` and that the returned value fits in `highest_bit - lowest_bit`
    /// bits.
    unsafe fn bitmask(
        &mut self,
        x: &Self::Variable,
        highest_bit: u32,
        lowest_bit: u32,
        position: Self::Position,
    ) -> Self::Variable;

    /// Return the result of shifting `x` by `by`, storing the result in `position`.
    ///
    /// # Safety
    ///
    /// There are no constraints on the returned value; callers must assert the relationship with
    /// the source variable `x` and the shift amount `by`.
    unsafe fn shift_left(
        &mut self,
        x: &Self::Variable,
        by: &Self::Variable,
        position: Self::Position,
    ) -> Self::Variable;

    /// Return the result of shifting `x` by `by`, storing the result in `position`.
    ///
    /// # Safety
    ///
    /// There are no constraints on the returned value; callers must assert the relationship with
    /// the source variable `x` and the shift amount `by`.
    unsafe fn shift_right(
        &mut self,
        x: &Self::Variable,
        by: &Self::Variable,
        position: Self::Position,
    ) -> Self::Variable;

    /// Return the result of shifting `x` by `by`, storing the result in `position`.
    ///
    /// # Safety
    ///
    /// There are no constraints on the returned value; callers must assert the relationship with
    /// the source variable `x` and the shift amount `by`.
    unsafe fn shift_right_arithmetic(
        &mut self,
        x: &Self::Variable,
        by: &Self::Variable,
        position: Self::Position,
    ) -> Self::Variable;

    /// Returns 1 if `x` is 0, or 0 otherwise, storing the result in `position`.
    ///
    /// # Safety
    ///
    /// There are no constraints on the returned value; callers must assert the relationship with
    /// `x`.
    unsafe fn test_zero(&mut self, x: &Self::Variable, position: Self::Position) -> Self::Variable;

    /// Returns `x^(-1)`, or `0` if `x` is `0`, storing the result in `position`.
    ///
    /// # Safety
    ///
    /// There are no constraints on the returned value; callers must assert the relationship with
    /// `x`.
    ///
    /// The value returned may be a placeholder; callers should be careful not to depend directly
    /// on the value stored in the variable.
    unsafe fn inverse_or_zero(
        &mut self,
        x: &Self::Variable,
        position: Self::Position,
    ) -> Self::Variable;

    fn is_zero(&mut self, x: &Self::Variable) -> Self::Variable {
        let res = {
            let pos = self.alloc_scratch();
            unsafe { self.test_zero(x, pos) }
        };
        let x_inv_or_zero = {
            let pos = self.alloc_scratch();
            unsafe { self.inverse_or_zero(x, pos) }
        };
        // If x = 0, then res = 1 and x_inv_or_zero = _
        // If x <> 0, then res = 0 and x_inv_or_zero = x^(-1)
        self.add_constraint(x.clone() * x_inv_or_zero.clone() + res.clone() - Self::constant(1));
        self.add_constraint(x.clone() * res.clone());
        res
    }

    fn equal(&mut self, x: &Self::Variable, y: &Self::Variable) -> Self::Variable {
        self.is_zero(&(x.clone() - y.clone()))
    }

    /// Returns 1 if `x < y` as unsigned integers, or 0 otherwise, storing the result in
    /// `position`.
    ///
    /// # Safety
    ///
    /// There are no constraints on the returned value; callers must assert that the value
    /// correctly represents the relationship between `x` and `y`
    unsafe fn test_less_than(
        &mut self,
        x: &Self::Variable,
        y: &Self::Variable,
        position: Self::Position,
    ) -> Self::Variable;

    /// Returns 1 if `x < y` as signed integers, or 0 otherwise, storing the result in `position`.
    ///
    /// # Safety
    ///
    /// There are no constraints on the returned value; callers must assert that the value
    /// correctly represents the relationship between `x` and `y`
    unsafe fn test_less_than_signed(
        &mut self,
        x: &Self::Variable,
        y: &Self::Variable,
        position: Self::Position,
    ) -> Self::Variable;

    /// Returns `x or y`, storing the result in `position`.
    ///
    /// # Safety
    ///
    /// There are no constraints on the returned value; callers must manually add constraints to
    /// ensure that it is correctly constructed.
    unsafe fn and_witness(
        &mut self,
        x: &Self::Variable,
        y: &Self::Variable,
        position: Self::Position,
    ) -> Self::Variable;

    /// Returns `x or y`, storing the result in `position`.
    ///
    /// # Safety
    ///
    /// There are no constraints on the returned value; callers must manually add constraints to
    /// ensure that it is correctly constructed.
    unsafe fn or_witness(
        &mut self,
        x: &Self::Variable,
        y: &Self::Variable,
        position: Self::Position,
    ) -> Self::Variable;

    /// Returns `x nor y`, storing the result in `position`.
    ///
    /// # Safety
    ///
    /// There are no constraints on the returned value; callers must manually add constraints to
    /// ensure that it is correctly constructed.
    unsafe fn nor_witness(
        &mut self,
        x: &Self::Variable,
        y: &Self::Variable,
        position: Self::Position,
    ) -> Self::Variable;

    /// Returns `x xor y`, storing the result in `position`.
    ///
    /// # Safety
    ///
    /// There are no constraints on the returned value; callers must manually add constraints to
    /// ensure that it is correctly constructed.
    unsafe fn xor_witness(
        &mut self,
        x: &Self::Variable,
        y: &Self::Variable,
        position: Self::Position,
    ) -> Self::Variable;

    /// Returns `x * y`, where `x` and `y` are treated as integers, storing the result in `position`.
    ///
    /// # Safety
    ///
    /// There are no constraints on the returned value; callers must manually add constraints to
    /// ensure that it is correctly constructed.
    unsafe fn mul_signed_witness(
        &mut self,
        x: &Self::Variable,
        y: &Self::Variable,
        position: Self::Position,
    ) -> Self::Variable;

    /// Returns `(x / y, x % y)`, storing the results in `position_quotient` and
    /// `position_remainder` respectively.
    ///
    /// # Safety
    ///
    /// There are no constraints on the returned values; callers must manually add constraints to
    /// ensure that the pair of returned values correspond to the given values `x` and `y`, and
    /// that they fall within the desired range.
    unsafe fn divmod(
        &mut self,
        x: &Self::Variable,
        y: &Self::Variable,
        position_quotient: Self::Position,
        position_remainder: Self::Position,
    ) -> (Self::Variable, Self::Variable);

    fn copy(&mut self, x: &Self::Variable, position: Self::Position) -> Self::Variable;

    fn set_halted(&mut self, flag: Self::Variable);

    fn sign_extend(&mut self, x: &Self::Variable, bitlength: u32) -> Self::Variable {
        // FIXME: Constrain `high_bit`
        let high_bit = {
            let pos = self.alloc_scratch();
            unsafe { self.bitmask(x, bitlength, bitlength - 1, pos) }
        };
        high_bit * Self::constant(((1 << (32 - bitlength)) - 1) << bitlength) + x.clone()
    }
}

pub fn interpret_instruction<Env: InterpreterEnv>(env: &mut Env, instr: Instruction) {
    match instr {
        Instruction::RType(instr) => interpret_rtype(env, instr),
        Instruction::JType(instr) => interpret_jtype(env, instr),
        Instruction::IType(instr) => interpret_itype(env, instr),
    }
}

pub fn interpret_rtype<Env: InterpreterEnv>(env: &mut Env, instr: RTypeInstruction) {
    let instruction_pointer = env.get_instruction_pointer();
    let next_instruction_pointer = env.get_next_instruction_pointer();
    let instruction = {
        let v0 = env.read_memory(&instruction_pointer);
        let v1 = env.read_memory(&(instruction_pointer.clone() + Env::constant(1)));
        let v2 = env.read_memory(&(instruction_pointer.clone() + Env::constant(2)));
        let v3 = env.read_memory(&(instruction_pointer + Env::constant(3)));
        (v0 * Env::constant(1 << 24))
            + (v1 * Env::constant(1 << 16))
            + (v2 * Env::constant(1 << 8))
            + v3
    };
    let _opcode = {
        // FIXME: Requires a range check
        let pos = env.alloc_scratch();
        unsafe { env.bitmask(&instruction, 32, 26, pos) }
    };
    let rs = {
        // FIXME: Requires a range check
        let pos = env.alloc_scratch();
        unsafe { env.bitmask(&instruction, 26, 21, pos) }
    };
    let rt = {
        // FIXME: Requires a range check
        let pos = env.alloc_scratch();
        unsafe { env.bitmask(&instruction, 21, 16, pos) }
    };
    let rd = {
        // FIXME: Requires a range check
        let pos = env.alloc_scratch();
        unsafe { env.bitmask(&instruction, 16, 11, pos) }
    };
    let shamt = {
        // FIXME: Requires a range check
        let pos = env.alloc_scratch();
        unsafe { env.bitmask(&instruction, 11, 6, pos) }
    };
    let _funct = {
        // FIXME: Requires a range check
        let pos = env.alloc_scratch();
        unsafe { env.bitmask(&instruction, 6, 0, pos) }
    };
    match instr {
        RTypeInstruction::ShiftLeftLogical => {
            let rt = env.read_register(&rt);
            // FIXME: Constrain this value
            let shifted = unsafe {
                let pos = env.alloc_scratch();
                env.shift_left(&rt, &shamt, pos)
            };
            env.write_register(&rd, shifted);
            env.set_instruction_pointer(next_instruction_pointer.clone());
            env.set_next_instruction_pointer(next_instruction_pointer + Env::constant(4u32));
            return;
        }
        RTypeInstruction::ShiftRightLogical => {
            let rt = env.read_register(&rt);
            // FIXME: Constrain this value
            let shifted = unsafe {
                let pos = env.alloc_scratch();
                env.shift_right(&rt, &shamt, pos)
            };
            env.write_register(&rd, shifted);
            env.set_instruction_pointer(next_instruction_pointer.clone());
            env.set_next_instruction_pointer(next_instruction_pointer + Env::constant(4u32));
            return;
        }
        RTypeInstruction::ShiftRightArithmetic => {
            let rt = env.read_register(&rt);
            // FIXME: Constrain this value
            let shifted = unsafe {
                let pos = env.alloc_scratch();
                env.shift_right(&rt, &shamt, pos)
            };
            env.write_register(&rd, shifted);
            env.set_instruction_pointer(next_instruction_pointer.clone());
            env.set_next_instruction_pointer(next_instruction_pointer + Env::constant(4u32));
            return;
        }
        RTypeInstruction::ShiftLeftLogicalVariable => (),
        RTypeInstruction::ShiftRightLogicalVariable => (),
        RTypeInstruction::ShiftRightArithmeticVariable => (),
        RTypeInstruction::JumpRegister => {
            let addr = env.read_register(&rs);
            env.set_instruction_pointer(next_instruction_pointer.clone());
            env.set_next_instruction_pointer(addr);
            return;
        }
        RTypeInstruction::JumpAndLinkRegister => (),
        RTypeInstruction::SyscallMmap => (),
        RTypeInstruction::SyscallExitGroup => (),
        RTypeInstruction::SyscallReadPreimage => (),
        RTypeInstruction::SyscallReadOther => (),
        RTypeInstruction::SyscallWriteHint => (),
        RTypeInstruction::SyscallWritePreimage => (),
        RTypeInstruction::SyscallWriteOther => (),
        RTypeInstruction::SyscallFcntl => (),
        RTypeInstruction::SyscallOther => {
            let syscall_num = env.read_register(&Env::constant(2));
<<<<<<< HEAD
            let is_sysbrk = env.equal(&syscall_num, &Env::constant(4045));
            let is_sysclone = env.equal(&syscall_num, &Env::constant(4120));
=======
            let is_sysbrk = {
                // FIXME: Requires constraints
                let pos = env.alloc_scratch();
                unsafe { env.test_zero(&(syscall_num.clone() - Env::constant(SYSCALL_BRK)), pos) }
            };
            let is_sysclone = {
                // FIXME: Requires constraints
                let pos = env.alloc_scratch();
                unsafe { env.test_zero(&(syscall_num.clone() - Env::constant(SYSCALL_CLONE)), pos) }
            };
>>>>>>> 11c26847
            let v0 = { is_sysbrk * Env::constant(0x40000000) + is_sysclone };
            let v1 = Env::constant(0);
            env.write_register(&Env::constant(2), v0);
            env.write_register(&Env::constant(7), v1);
            env.set_instruction_pointer(next_instruction_pointer.clone());
            env.set_next_instruction_pointer(next_instruction_pointer + Env::constant(4u32));
            return;
        }
        RTypeInstruction::MoveZero => (),
        RTypeInstruction::MoveNonZero => (),
        RTypeInstruction::Sync => (),
        RTypeInstruction::MoveFromHi => (),
        RTypeInstruction::MoveToHi => (),
        RTypeInstruction::MoveFromLo => {
            let lo = env.read_register(&Env::constant(REGISTER_LO as u32));
            env.write_register(&rd, lo);
            env.set_instruction_pointer(next_instruction_pointer.clone());
            env.set_next_instruction_pointer(next_instruction_pointer + Env::constant(4u32));
            return;
        }
        RTypeInstruction::MoveToLo => (),
        RTypeInstruction::Multiply => (),
        RTypeInstruction::MultiplyUnsigned => (),
        RTypeInstruction::Div => (),
        RTypeInstruction::DivUnsigned => {
            let rs = env.read_register(&rs);
            let rt = env.read_register(&rt);
            let (quotient, remainder) = {
                // Fixme: constrain
                let quotient_pos = env.alloc_scratch();
                let remainder_pos = env.alloc_scratch();
                unsafe { env.divmod(&rs, &rt, quotient_pos, remainder_pos) }
            };
            env.write_register(&Env::constant(REGISTER_LO as u32), quotient);
            env.write_register(&Env::constant(REGISTER_HI as u32), remainder);
            env.set_instruction_pointer(next_instruction_pointer.clone());
            env.set_next_instruction_pointer(next_instruction_pointer + Env::constant(4u32));
            return;
        }
        RTypeInstruction::Add => {
            let rs = env.read_register(&rs);
            let rt = env.read_register(&rt);
            env.write_register(&rd, rs + rt);
            env.set_instruction_pointer(next_instruction_pointer.clone());
            env.set_next_instruction_pointer(next_instruction_pointer + Env::constant(4u32));
            return;
        }
        RTypeInstruction::AddUnsigned => {
            let rs = env.read_register(&rs);
            let rt = env.read_register(&rt);
            env.write_register(&rd, rs + rt);
            env.set_instruction_pointer(next_instruction_pointer.clone());
            env.set_next_instruction_pointer(next_instruction_pointer + Env::constant(4u32));
            return;
        }
        RTypeInstruction::Sub => {
            let rs = env.read_register(&rs);
            let rt = env.read_register(&rt);
            env.write_register(&rd, rs - rt);
            env.set_instruction_pointer(next_instruction_pointer.clone());
            env.set_next_instruction_pointer(next_instruction_pointer + Env::constant(4u32));
            return;
        }
        RTypeInstruction::SubUnsigned => {
            let rs = env.read_register(&rs);
            let rt = env.read_register(&rt);
            env.write_register(&rd, rs - rt);
            env.set_instruction_pointer(next_instruction_pointer.clone());
            env.set_next_instruction_pointer(next_instruction_pointer + Env::constant(4u32));
            return;
        }
        RTypeInstruction::And => {
            let rs = env.read_register(&rs);
            let rt = env.read_register(&rt);
            let res = {
                // FIXME: Constrain
                let pos = env.alloc_scratch();
                unsafe { env.and_witness(&rs, &rt, pos) }
            };
            env.write_register(&rd, res);
            env.set_instruction_pointer(next_instruction_pointer.clone());
            env.set_next_instruction_pointer(next_instruction_pointer + Env::constant(4u32));
            return;
        }
        RTypeInstruction::Or => {
            let rs = env.read_register(&rs);
            let rt = env.read_register(&rt);
            let res = {
                // FIXME: Constrain
                let pos = env.alloc_scratch();
                unsafe { env.or_witness(&rs, &rt, pos) }
            };
            env.write_register(&rd, res);
            env.set_instruction_pointer(next_instruction_pointer.clone());
            env.set_next_instruction_pointer(next_instruction_pointer + Env::constant(4u32));
            return;
        }
        RTypeInstruction::Xor => {
            let rs = env.read_register(&rs);
            let rt = env.read_register(&rt);
            let res = {
                // FIXME: Constrain
                let pos = env.alloc_scratch();
                unsafe { env.xor_witness(&rs, &rt, pos) }
            };
            env.write_register(&rd, res);
            env.set_instruction_pointer(next_instruction_pointer.clone());
            env.set_next_instruction_pointer(next_instruction_pointer + Env::constant(4u32));
            return;
        }
        RTypeInstruction::Nor => {
            let rs = env.read_register(&rs);
            let rt = env.read_register(&rt);
            let res = {
                // FIXME: Constrain
                let pos = env.alloc_scratch();
                unsafe { env.nor_witness(&rs, &rt, pos) }
            };
            env.write_register(&rd, res);
            env.set_instruction_pointer(next_instruction_pointer.clone());
            env.set_next_instruction_pointer(next_instruction_pointer + Env::constant(4u32));
            return;
        }
        RTypeInstruction::SetLessThan => {
            let rs = env.read_register(&rs);
            let rt = env.read_register(&rt);
            let res = {
                // FIXME: Constrain
                let pos = env.alloc_scratch();
                unsafe { env.test_less_than_signed(&rs, &rt, pos) }
            };
            env.write_register(&rd, res);
            env.set_instruction_pointer(next_instruction_pointer.clone());
            env.set_next_instruction_pointer(next_instruction_pointer + Env::constant(4u32));
            return;
        }
        RTypeInstruction::SetLessThanUnsigned => {
            let rs = env.read_register(&rs);
            let rt = env.read_register(&rt);
            let res = {
                // FIXME: Constrain
                let pos = env.alloc_scratch();
                unsafe { env.test_less_than(&rs, &rt, pos) }
            };
            env.write_register(&rd, res);
            env.set_instruction_pointer(next_instruction_pointer.clone());
            env.set_next_instruction_pointer(next_instruction_pointer + Env::constant(4u32));
            return;
        }
        RTypeInstruction::MultiplyToRegister => {
            let rs = env.read_register(&rs);
            let rt = env.read_register(&rt);
            let res = {
                // FIXME: Constrain
                let pos = env.alloc_scratch();
                unsafe { env.mul_signed_witness(&rs, &rt, pos) }
            };
            env.write_register(&rd, res);
            env.set_instruction_pointer(next_instruction_pointer.clone());
            env.set_next_instruction_pointer(next_instruction_pointer + Env::constant(4u32));
            return;
        }
        RTypeInstruction::CountLeadingOnes => (),
        RTypeInstruction::CountLeadingZeros => (),
    };
    // TODO: Don't halt.
    env.set_halted(Env::constant(1));
}

pub fn interpret_jtype<Env: InterpreterEnv>(env: &mut Env, instr: JTypeInstruction) {
    let instruction_pointer = env.get_instruction_pointer();
    let next_instruction_pointer = env.get_next_instruction_pointer();
    let instruction = {
        let v0 = env.read_memory(&instruction_pointer);
        let v1 = env.read_memory(&(instruction_pointer.clone() + Env::constant(1)));
        let v2 = env.read_memory(&(instruction_pointer.clone() + Env::constant(2)));
        let v3 = env.read_memory(&(instruction_pointer.clone() + Env::constant(3)));
        (v0 * Env::constant(1 << 24))
            + (v1 * Env::constant(1 << 16))
            + (v2 * Env::constant(1 << 8))
            + v3
    };
    let _opcode = {
        // FIXME: Requires a range check
        let pos = env.alloc_scratch();
        unsafe { env.bitmask(&instruction, 32, 26, pos) }
    };
    let addr = {
        // FIXME: Requires a range check
        let pos = env.alloc_scratch();
        unsafe { env.bitmask(&instruction, 26, 0, pos) }
    };
    let instruction_pointer_high_bits = {
        // FIXME: Requires a range check
        let pos = env.alloc_scratch();
        unsafe { env.bitmask(&next_instruction_pointer, 32, 28, pos) }
    };
    let target_addr =
        (instruction_pointer_high_bits * Env::constant(1 << 28)) + (addr * Env::constant(1 << 2));
    match instr {
        JTypeInstruction::Jump => (),
        JTypeInstruction::JumpAndLink => {
            env.write_register(&Env::constant(31), instruction_pointer + Env::constant(8));
        }
    };
    env.set_instruction_pointer(next_instruction_pointer);
    env.set_next_instruction_pointer(target_addr);
}

pub fn interpret_itype<Env: InterpreterEnv>(env: &mut Env, instr: ITypeInstruction) {
    let instruction_pointer = env.get_instruction_pointer();
    let next_instruction_pointer = env.get_next_instruction_pointer();
    let instruction = {
        let v0 = env.read_memory(&instruction_pointer);
        let v1 = env.read_memory(&(instruction_pointer.clone() + Env::constant(1)));
        let v2 = env.read_memory(&(instruction_pointer.clone() + Env::constant(2)));
        let v3 = env.read_memory(&(instruction_pointer.clone() + Env::constant(3)));
        (v0 * Env::constant(1 << 24))
            + (v1 * Env::constant(1 << 16))
            + (v2 * Env::constant(1 << 8))
            + v3
    };
    let _opcode = {
        // FIXME: Requires a range check
        let pos = env.alloc_scratch();
        unsafe { env.bitmask(&instruction, 32, 26, pos) }
    };
    let rs = {
        // FIXME: Requires a range check
        let pos = env.alloc_scratch();
        unsafe { env.bitmask(&instruction, 26, 21, pos) }
    };
    let rt = {
        // FIXME: Requires a range check
        let pos = env.alloc_scratch();
        unsafe { env.bitmask(&instruction, 21, 16, pos) }
    };
    let immediate = {
        // FIXME: Requires a range check
        let pos = env.alloc_scratch();
        unsafe { env.bitmask(&instruction, 16, 0, pos) }
    };
    match instr {
        ITypeInstruction::BranchEq => {
            let offset = env.sign_extend(&(immediate * Env::constant(1 << 2)), 18);
            let rs = env.read_register(&rs);
            let rt = env.read_register(&rt);
            let equals = env.equal(&rs, &rt);
            let offset = (Env::constant(1) - equals.clone()) * Env::constant(4) + equals * offset;
            let addr = {
                let pos = env.alloc_scratch();
                env.copy(&(next_instruction_pointer.clone() + offset), pos)
            };
            env.set_instruction_pointer(next_instruction_pointer);
            env.set_next_instruction_pointer(addr);
            // REMOVEME: when all itype instructions are implemented.
            return;
        }
        ITypeInstruction::BranchNeq => {
            let offset = env.sign_extend(&(immediate * Env::constant(1 << 2)), 18);
            let rs = env.read_register(&rs);
            let rt = env.read_register(&rt);
            let equals = env.equal(&rs, &rt);
            let offset = equals.clone() * Env::constant(4) + (Env::constant(1) - equals) * offset;
            let addr = {
                let pos = env.alloc_scratch();
                env.copy(&(next_instruction_pointer.clone() + offset), pos)
            };
            env.set_instruction_pointer(next_instruction_pointer);
            env.set_next_instruction_pointer(addr);
            // REMOVEME: when all itype instructions are implemented.
            return;
        }
        ITypeInstruction::BranchLeqZero => (),
        ITypeInstruction::BranchGtZero => (),
        ITypeInstruction::BranchLtZero => {
            let offset = env.sign_extend(&(immediate * Env::constant(1 << 2)), 18);
            let rs = env.read_register(&rs);
            let less_than = {
                // FIXME: Requires constraints
                let pos = env.alloc_scratch();
                unsafe { env.test_less_than_signed(&rs, &Env::constant(0), pos) }
            };
            let offset =
                (Env::constant(1) - less_than.clone()) * Env::constant(4) + less_than * offset;
            let addr = {
                let pos = env.alloc_scratch();
                env.copy(&(next_instruction_pointer.clone() + offset), pos)
            };
            env.set_instruction_pointer(next_instruction_pointer);
            env.set_next_instruction_pointer(addr);
            // REMOVEME: when all itype instructions are implemented.
            return;
        }
        ITypeInstruction::BranchGeqZero => (),
        ITypeInstruction::AddImmediate => {
            let register_rs = env.read_register(&rs);
            let offset = env.sign_extend(&immediate, 16);
            let res = register_rs + offset;
            env.write_register(&rt, res);
            env.set_instruction_pointer(next_instruction_pointer.clone());
            env.set_next_instruction_pointer(next_instruction_pointer + Env::constant(4u32));
            // REMOVEME: when all itype instructions are implemented.
            return;
        }
        ITypeInstruction::AddImmediateUnsigned => {
            debug!("Fetching register: {:?}", rs);
            let register_rs = env.read_register(&rs);
            let offset = env.sign_extend(&immediate, 16);
            let res = register_rs + offset;
            env.write_register(&rt, res);
            env.set_instruction_pointer(next_instruction_pointer.clone());
            env.set_next_instruction_pointer(next_instruction_pointer + Env::constant(4u32));
            // REMOVEME: when all itype instructions are implemented.
            return;
        }
        ITypeInstruction::SetLessThanImmediate => {
            let rs = env.read_register(&rs);
            let immediate = env.sign_extend(&immediate, 16);
            let res = {
                // FIXME: Constrain
                let pos = env.alloc_scratch();
                unsafe { env.test_less_than_signed(&rs, &immediate, pos) }
            };
            env.write_register(&rt, res);
            env.set_instruction_pointer(next_instruction_pointer.clone());
            env.set_next_instruction_pointer(next_instruction_pointer + Env::constant(4u32));
            return;
        }
        ITypeInstruction::SetLessThanImmediateUnsigned => {
            let rs = env.read_register(&rs);
            let immediate = env.sign_extend(&immediate, 16);
            let res = {
                // FIXME: Constrain
                let pos = env.alloc_scratch();
                unsafe { env.test_less_than(&rs, &immediate, pos) }
            };
            env.write_register(&rt, res);
            env.set_instruction_pointer(next_instruction_pointer.clone());
            env.set_next_instruction_pointer(next_instruction_pointer + Env::constant(4u32));
            return;
        }
        ITypeInstruction::AndImmediate => {
            let rs = env.read_register(&rs);
            let res = {
                // FIXME: Constraint
                let pos = env.alloc_scratch();
                unsafe { env.and_witness(&rs, &immediate, pos) }
            };
            env.write_register(&rt, res);
            env.set_instruction_pointer(next_instruction_pointer.clone());
            env.set_next_instruction_pointer(next_instruction_pointer + Env::constant(4u32));
            // REMOVEME: when all itype instructions are implemented.
            return;
        }
        ITypeInstruction::OrImmediate => (),
        ITypeInstruction::XorImmediate => {
            let rs = env.read_register(&rs);
            let res = {
                // FIXME: Constraint
                let pos = env.alloc_scratch();
                unsafe { env.xor_witness(&rs, &immediate, pos) }
            };
            env.write_register(&rt, res);
            env.set_instruction_pointer(next_instruction_pointer.clone());
            env.set_next_instruction_pointer(next_instruction_pointer + Env::constant(4u32));
            // REMOVEME: when all itype instructions are implemented.
            return;
        }
        ITypeInstruction::LoadUpperImmediate => {
            // lui $reg, [most significant 16 bits of immediate]
            let immediate_value = immediate * Env::constant(1 << 16);
            env.write_register(&rt, immediate_value);
            env.set_instruction_pointer(next_instruction_pointer.clone());
            env.set_next_instruction_pointer(next_instruction_pointer + Env::constant(4u32));
            // REMOVEME: when all itype instructions are implemented.
            return;
        }
        ITypeInstruction::Load8 => {
            let base = env.read_register(&rs);
            let dest = rt;
            let offset = env.sign_extend(&immediate, 16);
            let addr = base + offset;
            let v0 = env.read_memory(&addr);
            let value = env.sign_extend(&v0, 8);
            env.write_register(&dest, value);
            env.set_instruction_pointer(next_instruction_pointer.clone());
            env.set_next_instruction_pointer(next_instruction_pointer + Env::constant(4u32));
            // REMOVEME: when all itype instructions are implemented.
            return;
        }
        ITypeInstruction::Load16 => (),
        ITypeInstruction::Load32 => {
            let base = env.read_register(&rs);
            let dest = rt;
            let offset = env.sign_extend(&immediate, 16);
            let addr = base.clone() + offset.clone();
            debug!(
                "lw {:?}, {:?}({:?})",
                dest.clone(),
                offset.clone(),
                addr.clone()
            );
            // We load 4 bytes, i.e. one word.
            let v0 = env.read_memory(&addr);
            let v1 = env.read_memory(&(addr.clone() + Env::constant(1)));
            let v2 = env.read_memory(&(addr.clone() + Env::constant(2)));
            let v3 = env.read_memory(&(addr.clone() + Env::constant(3)));
            let value = (v0 * Env::constant(1 << 24))
                + (v1 * Env::constant(1 << 16))
                + (v2 * Env::constant(1 << 8))
                + v3;
            debug!("Loaded 32 bits value from {:?}: {:?}", addr.clone(), value);
            env.write_register(&dest, value);
            env.set_instruction_pointer(next_instruction_pointer.clone());
            env.set_next_instruction_pointer(next_instruction_pointer + Env::constant(4u32));
            // REMOVEME: when all itype instructions are implemented.
            return;
        }
        ITypeInstruction::Load8Unsigned => {
            let base = env.read_register(&rs);
            let dest = rt;
            let offset = env.sign_extend(&immediate, 16);
            let addr = base + offset;
            let v0 = env.read_memory(&addr);
            let value = v0;
            env.write_register(&dest, value);
            env.set_instruction_pointer(next_instruction_pointer.clone());
            env.set_next_instruction_pointer(next_instruction_pointer + Env::constant(4u32));
            // REMOVEME: when all itype instructions are implemented.
            return;
        }
        ITypeInstruction::Load16Unsigned => {
            let base = env.read_register(&rs);
            let dest = rt;
            let offset = env.sign_extend(&immediate, 16);
            let addr = base.clone() + offset.clone();
            let v0 = env.read_memory(&addr);
            let v1 = env.read_memory(&(addr.clone() + Env::constant(1)));
            let value = v0 * Env::constant(1 << 8) + v1;
            env.write_register(&dest, value);
            env.set_instruction_pointer(next_instruction_pointer.clone());
            env.set_next_instruction_pointer(next_instruction_pointer + Env::constant(4u32));
            // REMOVEME: when all itype instructions are implemented.
            return;
        }
        ITypeInstruction::LoadWordLeft => (),
        ITypeInstruction::LoadWordRight => (),
        ITypeInstruction::Store8 => {
            let base = env.read_register(&rs);
            let offset = env.sign_extend(&immediate, 16);
            let addr = base.clone() + offset.clone();
            let value = env.read_register(&rt);
            let v0 = {
                // FIXME: Requires a range check
                let pos = env.alloc_scratch();
                unsafe { env.bitmask(&value, 8, 0, pos) }
            };
            env.write_memory(&addr, v0);
            env.set_instruction_pointer(next_instruction_pointer.clone());
            env.set_next_instruction_pointer(next_instruction_pointer + Env::constant(4u32));
            return;
        }
        ITypeInstruction::Store16 => (),
        ITypeInstruction::Store32 => {
            let base = env.read_register(&rs);
            let offset = env.sign_extend(&immediate, 16);
            let addr = base.clone() + offset.clone();
            let value = env.read_register(&rt);
            let [v0, v1, v2, v3] = {
                [
                    {
                        // FIXME: Requires a range check
                        let pos = env.alloc_scratch();
                        unsafe { env.bitmask(&value, 32, 24, pos) }
                    },
                    {
                        // FIXME: Requires a range check
                        let pos = env.alloc_scratch();
                        unsafe { env.bitmask(&value, 24, 16, pos) }
                    },
                    {
                        // FIXME: Requires a range check
                        let pos = env.alloc_scratch();
                        unsafe { env.bitmask(&value, 16, 8, pos) }
                    },
                    {
                        // FIXME: Requires a range check
                        let pos = env.alloc_scratch();
                        unsafe { env.bitmask(&value, 8, 0, pos) }
                    },
                ]
            };
            env.write_memory(&addr, v0);
            env.write_memory(&(addr.clone() + Env::constant(1)), v1);
            env.write_memory(&(addr.clone() + Env::constant(2)), v2);
            env.write_memory(&(addr.clone() + Env::constant(3)), v3);
            env.set_instruction_pointer(next_instruction_pointer.clone());
            env.set_next_instruction_pointer(next_instruction_pointer + Env::constant(4u32));
            return;
        }
        ITypeInstruction::StoreWordLeft => (),
        ITypeInstruction::StoreWordRight => (),
    };

    // REMOVEME: when all itype instructions are implemented.
    env.set_halted(Env::constant(1))
}

pub mod debugging {
    use serde::{Deserialize, Serialize};
    #[derive(Debug, Clone, Copy, Eq, PartialEq, Default, Serialize, Deserialize)]
    pub struct InstructionParts {
        pub op_code: u32,
        pub rs: u32,
        pub rt: u32,
        pub rd: u32,
        pub shamt: u32,
        pub funct: u32,
    }

    impl InstructionParts {
        pub fn decode(instruction: u32) -> Self {
            let op_code = (instruction >> 26) & ((1 << (32 - 26)) - 1);
            let rs = (instruction >> 21) & ((1 << (26 - 21)) - 1);
            let rt = (instruction >> 16) & ((1 << (21 - 16)) - 1);
            let rd = (instruction >> 11) & ((1 << (16 - 11)) - 1);
            let shamt = (instruction >> 6) & ((1 << (11 - 6)) - 1);
            let funct = instruction & ((1 << 6) - 1);
            InstructionParts {
                op_code,
                rs,
                rt,
                rd,
                shamt,
                funct,
            }
        }

        pub fn encode(self) -> u32 {
            (self.op_code << 26)
                | (self.rs << 21)
                | (self.rt << 16)
                | (self.rd << 11)
                | (self.shamt << 6)
                | self.funct
        }
    }
}<|MERGE_RESOLUTION|>--- conflicted
+++ resolved
@@ -868,21 +868,8 @@
         RTypeInstruction::SyscallFcntl => (),
         RTypeInstruction::SyscallOther => {
             let syscall_num = env.read_register(&Env::constant(2));
-<<<<<<< HEAD
-            let is_sysbrk = env.equal(&syscall_num, &Env::constant(4045));
-            let is_sysclone = env.equal(&syscall_num, &Env::constant(4120));
-=======
-            let is_sysbrk = {
-                // FIXME: Requires constraints
-                let pos = env.alloc_scratch();
-                unsafe { env.test_zero(&(syscall_num.clone() - Env::constant(SYSCALL_BRK)), pos) }
-            };
-            let is_sysclone = {
-                // FIXME: Requires constraints
-                let pos = env.alloc_scratch();
-                unsafe { env.test_zero(&(syscall_num.clone() - Env::constant(SYSCALL_CLONE)), pos) }
-            };
->>>>>>> 11c26847
+            let is_sysbrk = env.equal(&syscall_num, &Env::constant(SYSCALL_BRK));
+            let is_sysclone = env.equal(&syscall_num, &Env::constant(SYSCALL_CLONE));
             let v0 = { is_sysbrk * Env::constant(0x40000000) + is_sysclone };
             let v1 = Env::constant(0);
             env.write_register(&Env::constant(2), v0);
