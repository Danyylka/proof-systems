--- conflicted
+++ resolved
@@ -7,14 +7,9 @@
 path = "src/lib.rs"
 
 [dependencies]
-<<<<<<< HEAD
-algebra = { path = "../../zexe/algebra", features = [ "parallel", "bn_382", "tweedle", "asm" ] }
-ff-fft = { path = "../../zexe/ff-fft", features = [ "parallel"] }
-ocaml = { version = "0.18.1", optional = true }
-=======
 algebra = { path = "../zexe/algebra", features = [ "parallel", "bn_382", "tweedle", "asm" ] }
 ff-fft = { path = "../zexe/ff-fft", features = [ "parallel"] }
->>>>>>> fb9280c5
+ocaml = { version = "0.18.1", optional = true }
 rand = "0.7.3"
 rayon = { version = "1" }
 
