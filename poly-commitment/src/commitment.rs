//! This module implements Dlog-based polynomial commitment schema.
//! The folowing functionality is implemented
//!
//! 1. Commit to polynomial with its max degree
//! 2. Open polynomial commitment batch at the given evaluation point and scaling factor scalar
//!     producing the batched opening proof
//! 3. Verify batch of batched opening proofs

use crate::{error::CommitmentError, srs::SRS};
use ark_ec::{
    models::short_weierstrass_jacobian::GroupAffine as SWJAffine, msm::VariableBaseMSM,
    AffineCurve, ProjectiveCurve, SWModelParameters,
};
use ark_ff::{
    BigInteger, Field, FpParameters, One, PrimeField, SquareRootField, UniformRand, Zero,
};
use ark_poly::{
    univariate::DensePolynomial, EvaluationDomain, Evaluations, Radix2EvaluationDomain as D,
};
use ark_serialize::{CanonicalDeserialize, CanonicalSerialize};
use core::ops::{Add, Sub};
use groupmap::{BWParameters, GroupMap};
use mina_poseidon::{sponge::ScalarChallenge, FqSponge};
use o1_utils::math;
use o1_utils::ExtendedDensePolynomial as _;
use rand_core::{CryptoRng, RngCore};
use rayon::prelude::*;
use serde::{Deserialize, Serialize};
use serde_with::serde_as;
use std::iter::Iterator;

use super::evaluation_proof::*;

/// A polynomial commitment.
#[serde_as]
#[derive(Clone, Debug, Serialize, Deserialize)]
pub struct PolyComm<C>
where
    C: CanonicalDeserialize + CanonicalSerialize,
{
    #[serde_as(as = "Vec<o1_utils::serialization::SerdeAs>")]
    pub unshifted: Vec<C>,
    #[serde_as(as = "Option<o1_utils::serialization::SerdeAs>")]
    pub shifted: Option<C>,
}

#[derive(Clone, Debug, Serialize, Deserialize)]
pub struct BlindedCommitment<G>
where
    G: CommitmentCurve,
{
    pub commitment: PolyComm<G>,
    pub blinders: PolyComm<G::ScalarField>,
}

impl<A: Copy> PolyComm<A>
where
    A: CanonicalDeserialize + CanonicalSerialize,
{
    pub fn map<B, F>(&self, mut f: F) -> PolyComm<B>
    where
        F: FnMut(A) -> B,
        B: CanonicalDeserialize + CanonicalSerialize,
    {
        let unshifted = self.unshifted.iter().map(|x| f(*x)).collect();
        let shifted = self.shifted.map(f);
        PolyComm { unshifted, shifted }
    }

    /// Returns the length of the unshifted commitment.
    pub fn len(&self) -> usize {
        self.unshifted.len()
    }

    /// Returns `true` if the commitment is empty.
    pub fn is_empty(&self) -> bool {
        self.unshifted.is_empty() && self.shifted.is_none()
    }
}

impl<A: Copy + CanonicalDeserialize + CanonicalSerialize> PolyComm<A> {
    // TODO: if all callers end up calling unwrap, just call this zip_eq and panic here (and document the panic)
    pub fn zip<B: Copy + CanonicalDeserialize + CanonicalSerialize>(
        &self,
        other: &PolyComm<B>,
    ) -> Option<PolyComm<(A, B)>> {
        if self.unshifted.len() != other.unshifted.len() {
            return None;
        }
        let unshifted = self
            .unshifted
            .iter()
            .zip(other.unshifted.iter())
            .map(|(x, y)| (*x, *y))
            .collect();
        let shifted = match (self.shifted, other.shifted) {
            (Some(x), Some(y)) => Some((x, y)),
            (None, None) => None,
            (Some(_), None) | (None, Some(_)) => return None,
        };
        Some(PolyComm { unshifted, shifted })
    }
}

/// Inside the circuit, we have a specialized scalar multiplication which computes
/// either
///
/// ```ignore
/// |g: G, x: G::ScalarField| g.scale(x + 2^n)
/// ```
///
/// if the scalar field of G is greater than the size of the base field
/// and
///
/// ```ignore
/// |g: G, x: G::ScalarField| g.scale(2*x + 2^n)
/// ```
///
/// otherwise. So, if we want to actually scale by `s`, we need to apply the inverse function
/// of `|x| x + 2^n` (or of `|x| 2*x + 2^n` in the other case), before supplying the scalar
/// to our in-circuit scalar-multiplication function. This computes that inverse function.
/// Namely,
///
/// ```ignore
/// |x: G::ScalarField| x - 2^n
/// ```
///
/// when the scalar field is larger than the base field and
///
/// ```ignore
/// |x: G::ScalarField| (x - 2^n) / 2
/// ```
///
/// in the other case.
pub fn shift_scalar<G: AffineCurve>(x: G::ScalarField) -> G::ScalarField
where
    G::BaseField: PrimeField,
{
    let n1 = <G::ScalarField as PrimeField>::Params::MODULUS;
    let n2 = <G::ScalarField as PrimeField>::BigInt::from_bits_le(
        &<G::BaseField as PrimeField>::Params::MODULUS.to_bits_le()[..],
    );
    let two: G::ScalarField = (2u64).into();
    let two_pow = two.pow(&[<G::ScalarField as PrimeField>::Params::MODULUS_BITS as u64]);
    if n1 < n2 {
        (x - (two_pow + G::ScalarField::one())) / two
    } else {
        x - two_pow
    }
}

impl<'a, 'b, C: AffineCurve> Add<&'a PolyComm<C>> for &'b PolyComm<C> {
    type Output = PolyComm<C>;

    fn add(self, other: &'a PolyComm<C>) -> PolyComm<C> {
        let mut unshifted = vec![];
        let n1 = self.unshifted.len();
        let n2 = other.unshifted.len();
        for i in 0..std::cmp::max(n1, n2) {
            let pt = if i < n1 && i < n2 {
                self.unshifted[i] + other.unshifted[i]
            } else if i < n1 {
                self.unshifted[i]
            } else {
                other.unshifted[i]
            };
            unshifted.push(pt);
        }
        let shifted = match (self.shifted, other.shifted) {
            (None, _) => other.shifted,
            (_, None) => self.shifted,
            (Some(p1), Some(p2)) => Some(p1 + p2),
        };
        PolyComm { unshifted, shifted }
    }
}

impl<'a, 'b, C: AffineCurve> Sub<&'a PolyComm<C>> for &'b PolyComm<C> {
    type Output = PolyComm<C>;

    fn sub(self, other: &'a PolyComm<C>) -> PolyComm<C> {
        let mut unshifted = vec![];
        let n1 = self.unshifted.len();
        let n2 = other.unshifted.len();
        for i in 0..std::cmp::max(n1, n2) {
            let pt = if i < n1 && i < n2 {
                self.unshifted[i] + (-other.unshifted[i])
            } else if i < n1 {
                self.unshifted[i]
            } else {
                other.unshifted[i]
            };
            unshifted.push(pt);
        }
        let shifted = match (self.shifted, other.shifted) {
            (None, _) => other.shifted,
            (_, None) => self.shifted,
            (Some(p1), Some(p2)) => Some(p1 + (-p2)),
        };
        PolyComm { unshifted, shifted }
    }
}

impl<C: AffineCurve> PolyComm<C> {
    pub fn scale(&self, c: C::ScalarField) -> PolyComm<C> {
        PolyComm {
            unshifted: self
                .unshifted
                .iter()
                .map(|g| g.mul(c).into_affine())
                .collect(),
            shifted: self.shifted.map(|g| g.mul(c).into_affine()),
        }
    }

    pub fn multi_scalar_mul(com: &[&PolyComm<C>], elm: &[C::ScalarField]) -> Self {
        assert_eq!(com.len(), elm.len());
        PolyComm::<C> {
            shifted: {
                let pairs = com
                    .iter()
                    .zip(elm.iter())
                    .filter_map(|(c, s)| c.shifted.map(|c| (c, s)))
                    .collect::<Vec<_>>();
                if pairs.is_empty() {
                    None
                } else {
                    let points = pairs.iter().map(|(c, _)| *c).collect::<Vec<_>>();
                    let scalars = pairs.iter().map(|(_, s)| s.into_repr()).collect::<Vec<_>>();
                    Some(VariableBaseMSM::multi_scalar_mul(&points, &scalars).into_affine())
                }
            },
            unshifted: {
                if com.is_empty() || elm.is_empty() {
                    vec![C::zero()]
                } else {
                    let n = Iterator::max(com.iter().map(|c| c.unshifted.len())).unwrap();
                    (0..n)
                        .map(|i| {
                            let mut points = Vec::new();
                            let mut scalars = Vec::new();
                            com.iter().zip(elm.iter()).for_each(|(p, s)| {
                                if i < p.unshifted.len() {
                                    points.push(p.unshifted[i]);
                                    scalars.push(s.into_repr())
                                }
                            });
                            VariableBaseMSM::multi_scalar_mul(&points, &scalars).into_affine()
                        })
                        .collect::<Vec<_>>()
                }
            },
        }
    }
}

/// Returns the product of all the field elements belonging to an iterator.
pub fn product<F: Field>(xs: impl Iterator<Item = F>) -> F {
    let mut res = F::one();
    for x in xs {
        res *= &x;
    }
    res
}

/// Returns (1 + chal[-1] x)(1 + chal[-2] x^2)(1 + chal[-3] x^4) ...
/// It's "step 8: Define the univariate polynomial" of
/// appendix A.2 of <https://eprint.iacr.org/2020/499>
pub fn b_poly<F: Field>(chals: &[F], x: F) -> F {
    let k = chals.len();

    let mut pow_twos = vec![x];

    for i in 1..k {
        pow_twos.push(pow_twos[i - 1].square());
    }

    product((0..k).map(|i| (F::one() + (chals[i] * pow_twos[k - 1 - i]))))
}

pub fn b_poly_coefficients<F: Field>(chals: &[F]) -> Vec<F> {
    let rounds = chals.len();
    let s_length = 1 << rounds;
    let mut s = vec![F::one(); s_length];
    let mut k: usize = 0;
    let mut pow: usize = 1;
    for i in 1..s_length {
        k += if i == pow { 1 } else { 0 };
        pow <<= if i == pow { 1 } else { 0 };
        s[i] = s[i - (pow >> 1)] * chals[rounds - 1 - (k - 1)];
    }
    s
}

/// `pows(d, x)` returns a vector containing the first `d` powers of the field element `x` (from `1` to `x^(d-1)`).
pub fn pows<F: Field>(d: usize, x: F) -> Vec<F> {
    let mut acc = F::one();
    let mut res = vec![];
    for _ in 1..=d {
        res.push(acc);
        acc *= x;
    }
    res
}

pub fn squeeze_prechallenge<Fq: Field, G, Fr: SquareRootField, EFqSponge: FqSponge<Fq, G, Fr>>(
    sponge: &mut EFqSponge,
) -> ScalarChallenge<Fr> {
    ScalarChallenge(sponge.challenge())
}

pub fn squeeze_challenge<
    Fq: Field,
    G,
    Fr: PrimeField + SquareRootField,
    EFqSponge: FqSponge<Fq, G, Fr>,
>(
    endo_r: &Fr,
    sponge: &mut EFqSponge,
) -> Fr {
    squeeze_prechallenge(sponge).to_field(endo_r)
}

<<<<<<< HEAD
pub trait CommitmentCurve: AffineCurve<BaseField = Self::CommitmentField> {
    type CommitmentField: PrimeField;
    type Params: SWModelParameters + Clone;
=======
/// A useful trait extending AffineCurve for commitments.
/// Unfortunately, we can't specify that `AffineCurve<BaseField : PrimeField>`,
/// so usage of this traits must manually bind `G::BaseField: PrimeField`.
pub trait CommitmentCurve: AffineCurve {
    type Params: SWModelParameters;
>>>>>>> 93f986a1
    type Map: GroupMap<Self::BaseField>;

    fn to_coordinates(&self) -> Option<(Self::BaseField, Self::BaseField)>;
    fn of_coordinates(x: Self::BaseField, y: Self::BaseField) -> Self;

    /// Combine where x1 = one
    fn combine_one(g1: &[Self], g2: &[Self], x2: Self::ScalarField) -> Vec<Self> {
        crate::combine::window_combine(g1, g2, Self::ScalarField::one(), x2)
    }

    /// Combine where x1 = one
    fn combine_one_endo(
        endo_r: Self::ScalarField,
        _endo_q: Self::BaseField,
        g1: &[Self],
        g2: &[Self],
        x2: ScalarChallenge<Self::ScalarField>,
    ) -> Vec<Self> {
        crate::combine::window_combine(g1, g2, Self::ScalarField::one(), x2.to_field(&endo_r))
    }

    fn combine(
        g1: &[Self],
        g2: &[Self],
        x1: Self::ScalarField,
        x2: Self::ScalarField,
    ) -> Vec<Self> {
        crate::combine::window_combine(g1, g2, x1, x2)
    }
}

impl<P: SWModelParameters + Clone> CommitmentCurve for SWJAffine<P>
where
    P::BaseField: PrimeField,
{
    type Params = P;
    type Map = BWParameters<P>;

    fn to_coordinates(&self) -> Option<(Self::BaseField, Self::BaseField)> {
        if self.infinity {
            None
        } else {
            Some((self.x, self.y))
        }
    }

    fn of_coordinates(x: P::BaseField, y: P::BaseField) -> SWJAffine<P> {
        SWJAffine::<P>::new(x, y, false)
    }

    fn combine_one(g1: &[Self], g2: &[Self], x2: Self::ScalarField) -> Vec<Self> {
        crate::combine::affine_window_combine_one(g1, g2, x2)
    }

    fn combine_one_endo(
        _endo_r: Self::ScalarField,
        endo_q: Self::BaseField,
        g1: &[Self],
        g2: &[Self],
        x2: ScalarChallenge<Self::ScalarField>,
    ) -> Vec<Self> {
        crate::combine::affine_window_combine_one_endo(endo_q, g1, g2, x2)
    }

    fn combine(
        g1: &[Self],
        g2: &[Self],
        x1: Self::ScalarField,
        x2: Self::ScalarField,
    ) -> Vec<Self> {
        crate::combine::affine_window_combine(g1, g2, x1, x2)
    }
}

pub fn to_group<G: CommitmentCurve>(m: &G::Map, t: <G as AffineCurve>::BaseField) -> G {
    let (x, y) = m.to_group(t);
    G::of_coordinates(x, y)
}

/// Computes the linearization of the evaluations of a (potentially split) polynomial.
/// Each given `poly` is associated to a matrix where the rows represent the number of evaluated points,
/// and the columns represent potential segments (if a polynomial was split in several parts).
/// Note that if one of the polynomial comes specified with a degree bound,
/// the evaluation for the last segment is potentially shifted to meet the proof.
#[allow(clippy::type_complexity)]
pub fn combined_inner_product<F: PrimeField>(
    evaluation_points: &[F],
    polyscale: &F,
    evalscale: &F,
    // TODO(mimoo): needs a type that can get you evaluations or segments
    polys: &[(Vec<Vec<F>>, Option<usize>)],
    srs_length: usize,
) -> F {
    let mut res = F::zero();
    let mut xi_i = F::one();

    for (evals_tr, shifted) in polys.iter().filter(|(evals_tr, _)| !evals_tr[0].is_empty()) {
        // transpose the evaluations
        let evals = (0..evals_tr[0].len())
            .map(|i| evals_tr.iter().map(|v| v[i]).collect::<Vec<_>>())
            .collect::<Vec<_>>();

        // iterating over the polynomial segments
        for eval in &evals {
            let term = DensePolynomial::<F>::eval_polynomial(eval, *evalscale);

            res += &(xi_i * term);
            xi_i *= polyscale;
        }

        if let Some(m) = shifted {
            // polyscale^i sum_j evalscale^j elm_j^{N - m} f(elm_j)
            let last_evals = if *m >= evals.len() * srs_length {
                vec![F::zero(); evaluation_points.len()]
            } else {
                evals[evals.len() - 1].clone()
            };
            let shifted_evals: Vec<_> = evaluation_points
                .iter()
                .zip(&last_evals)
                .map(|(elm, f_elm)| elm.pow(&[(srs_length - (*m) % srs_length) as u64]) * f_elm)
                .collect();

            res += &(xi_i * DensePolynomial::<F>::eval_polynomial(&shifted_evals, *evalscale));
            xi_i *= polyscale;
        }
    }
    res
}

/// Contains the evaluation of a polynomial commitment at a set of points.
pub struct Evaluation<G>
where
    G: AffineCurve,
{
    /// The commitment of the polynomial being evaluated
    pub commitment: PolyComm<G>,

    /// Contains an evaluation table
    pub evaluations: Vec<Vec<G::ScalarField>>,

    /// optional degree bound
    pub degree_bound: Option<usize>,
}

/// Contains the batch evaluation
// TODO: I think we should really change this name to something more correct
pub struct BatchEvaluationProof<'a, G, EFqSponge>
where
    G: AffineCurve,
    EFqSponge: FqSponge<G::BaseField, G, G::ScalarField>,
{
    pub sponge: EFqSponge,
    pub evaluations: Vec<Evaluation<G>>,
    /// vector of evaluation points
    pub evaluation_points: Vec<G::ScalarField>,
    /// scaling factor for evaluation point powers
    pub polyscale: G::ScalarField,
    /// scaling factor for polynomials
    pub evalscale: G::ScalarField,
    /// batched opening proof
    pub opening: &'a OpeningProof<G>,
}

impl<G: CommitmentCurve> SRS<G> {
    /// Commits a polynomial, potentially splitting the result in multiple commitments.
    pub fn commit(
        &self,
        plnm: &DensePolynomial<G::ScalarField>,
        max: Option<usize>,
        rng: &mut (impl RngCore + CryptoRng),
    ) -> BlindedCommitment<G> {
        self.mask(self.commit_non_hiding(plnm, max), rng)
    }

    /// Turns a non-hiding polynomial commitment into a hidding polynomial commitment. Transforms each given `<a, G>` into `(<a, G> + wH, w)` with a random `w` per commitment.
    pub fn mask(
        &self,
        comm: PolyComm<G>,
        rng: &mut (impl RngCore + CryptoRng),
    ) -> BlindedCommitment<G> {
        let blinders = comm.map(|_| G::ScalarField::rand(rng));
        self.mask_custom(comm, &blinders).unwrap()
    }

    /// Same as [SRS::mask] except that you can pass the blinders manually.
    pub fn mask_custom(
        &self,
        com: PolyComm<G>,
        blinders: &PolyComm<G::ScalarField>,
    ) -> Result<BlindedCommitment<G>, CommitmentError> {
        let commitment = com
            .zip(blinders)
            .ok_or_else(|| CommitmentError::BlindersDontMatch(blinders.len(), com.len()))?
            .map(|(g, b)| {
                let mut g_masked = self.h.mul(b);
                g_masked.add_assign_mixed(&g);
                g_masked.into_affine()
            });
        Ok(BlindedCommitment {
            commitment,
            blinders: blinders.clone(),
        })
    }

    /// This function commits a polynomial using the SRS' basis of size `n`.
    /// - `plnm`: polynomial to commit to with max size of sections
    /// - `max`: maximal degree of the polynomial (not inclusive), if none, no degree bound
    /// The function returns an unbounded commitment vector (which splits the commitment into several commitments of size at most `n`),
    /// as well as an optional bounded commitment (if `max` is set).
    /// Note that a maximum degree cannot (and doesn't need to) be enforced via a shift if `max` is a multiple of `n`.
    pub fn commit_non_hiding(
        &self,
        plnm: &DensePolynomial<G::ScalarField>,
        max: Option<usize>,
    ) -> PolyComm<G> {
        Self::commit_helper(&plnm.coeffs[..], &self.g[..], None, plnm.is_zero(), max)
    }

    pub fn commit_helper(
        scalars: &[G::ScalarField],
        basis: &[G],
        n: Option<usize>,
        is_zero: bool,
        max: Option<usize>,
    ) -> PolyComm<G> {
        let n = match n {
            Some(n) => n,
            None => basis.len(),
        };
        let p = scalars.len();

        // committing all the segments without shifting
        let unshifted = if is_zero {
            vec![G::zero()]
        } else {
            (0..p / n + if p % n != 0 { 1 } else { 0 })
                .map(|i| {
                    VariableBaseMSM::multi_scalar_mul(
                        basis,
                        &scalars[i * n..p]
                            .iter()
                            .map(|s| s.into_repr())
                            .collect::<Vec<_>>(),
                    )
                    .into_affine()
                })
                .collect()
        };

        // committing only last segment shifted to the right edge of SRS
        let shifted = match max {
            None => None,
            Some(max) => {
                let start = max - (max % n);
                if is_zero || start >= p {
                    Some(G::zero())
                } else if max % n == 0 {
                    None
                } else {
                    Some(
                        VariableBaseMSM::multi_scalar_mul(
                            &basis[n - (max % n)..],
                            &scalars[start..p]
                                .iter()
                                .map(|s| s.into_repr())
                                .collect::<Vec<_>>(),
                        )
                        .into_affine(),
                    )
                }
            }
        };

        PolyComm::<G> { unshifted, shifted }
    }

    pub fn commit_evaluations_non_hiding(
        &self,
        domain: D<G::ScalarField>,
        plnm: &Evaluations<G::ScalarField, D<G::ScalarField>>,
        max: Option<usize>,
    ) -> PolyComm<G> {
        let is_zero = plnm.evals.par_iter().all(|x| x.is_zero());
        let basis = match self.lagrange_bases.get(&domain.size()) {
            None => panic!("lagrange bases for size {} not found", domain.size()),
            Some(v) => &v[..],
        };
        match domain.size.cmp(&plnm.domain().size) {
            std::cmp::Ordering::Less => {
                let s = (plnm.domain().size / domain.size) as usize;
                let v: Vec<_> = (0..(domain.size())).map(|i| plnm.evals[s * i]).collect();
                Self::commit_helper(&v[..], basis, None, is_zero, max)
            }
            std::cmp::Ordering::Equal => {
                Self::commit_helper(&plnm.evals[..], basis, None, is_zero, max)
            }
            std::cmp::Ordering::Greater => {
                panic!("desired commitment domain size greater than evaluations' domain size")
            }
        }
    }

    pub fn commit_evaluations(
        &self,
        domain: D<G::ScalarField>,
        plnm: &Evaluations<G::ScalarField, D<G::ScalarField>>,
        max: Option<usize>,
        rng: &mut (impl RngCore + CryptoRng),
    ) -> BlindedCommitment<G> {
        self.mask(self.commit_evaluations_non_hiding(domain, plnm, max), rng)
    }

    /// This function verifies batch of batched polynomial commitment opening proofs
    ///     batch: batch of batched polynomial commitment opening proofs
    ///          vector of evaluation points
    ///          polynomial scaling factor for this batched openinig proof
    ///          eval scaling factor for this batched openinig proof
    ///          batch/vector of polycommitments (opened in this batch), evaluation vectors and, optionally, max degrees
    ///          opening proof for this batched opening
    ///     oracle_params: parameters for the random oracle argument
    ///     randomness source context
    ///     RETURN: verification status
    pub fn verify<EFqSponge, RNG>(
        &self,
        group_map: &G::Map,
        batch: &mut [BatchEvaluationProof<G, EFqSponge>],
        rng: &mut RNG,
    ) -> bool
    where
        EFqSponge: FqSponge<G::BaseField, G, G::ScalarField>,
        RNG: RngCore + CryptoRng,
        G::BaseField: PrimeField,
    {
        // Verifier checks for all i,
        // c_i Q_i + delta_i = z1_i (G_i + b_i U_i) + z2_i H
        //
        // if we sample evalscale at random, it suffices to check
        //
        // 0 == sum_i evalscale^i (c_i Q_i + delta_i - ( z1_i (G_i + b_i U_i) + z2_i H ))
        //
        // and because each G_i is a multiexp on the same array self.g, we
        // can batch the multiexp across proofs.
        //
        // So for each proof in the batch, we add onto our big multiexp the following terms
        // evalscale^i c_i Q_i
        // evalscale^i delta_i
        // - (evalscale^i z1_i) G_i
        // - (evalscale^i z2_i) H
        // - (evalscale^i z1_i b_i) U_i

        // We also check that the sg component of the proof is equal to the polynomial commitment
        // to the "s" array

        let nonzero_length = self.g.len();

        let max_rounds = math::ceil_log2(nonzero_length);

        let padded_length = 1 << max_rounds;

        // TODO: This will need adjusting
        let padding = padded_length - nonzero_length;
        let mut points = vec![self.h];
        points.extend(self.g.clone());
        points.extend(vec![G::zero(); padding]);

        let mut scalars = vec![G::ScalarField::zero(); padded_length + 1];
        assert_eq!(scalars.len(), points.len());

        // sample randomiser to scale the proofs with
        let rand_base = G::ScalarField::rand(rng);
        let sg_rand_base = G::ScalarField::rand(rng);

        let mut rand_base_i = G::ScalarField::one();
        let mut sg_rand_base_i = G::ScalarField::one();

        for BatchEvaluationProof {
            sponge,
            evaluation_points,
            polyscale,
            evalscale,
            evaluations,
            opening,
        } in batch.iter_mut()
        {
            // TODO: This computation is repeated in ProverProof::oracles
            let combined_inner_product0 = {
                let es: Vec<_> = evaluations
                    .iter()
                    .map(
                        |Evaluation {
                             commitment,
                             evaluations,
                             degree_bound,
                         }| {
                            let bound: Option<usize> = (|| {
                                let b = (*degree_bound)?;
                                let x = commitment.shifted?;
                                if x.is_zero() {
                                    None
                                } else {
                                    Some(b)
                                }
                            })();
                            (evaluations.clone(), bound)
                        },
                    )
                    .collect();
                combined_inner_product(evaluation_points, polyscale, evalscale, &es, self.g.len())
            };

            sponge.absorb_fr(&[shift_scalar::<G>(combined_inner_product0)]);

            let t = sponge.challenge_fq();
            let u: G = to_group(group_map, t);

            let Challenges { chal, chal_inv } =
                opening.challenges::<EFqSponge>(&self.endo_r, sponge);

            sponge.absorb_g(&[opening.delta]);
            let c = ScalarChallenge(sponge.challenge()).to_field(&self.endo_r);

            // < s, sum_i evalscale^i pows(evaluation_point[i]) >
            // ==
            // sum_i evalscale^i < s, pows(evaluation_point[i]) >
            let b0 = {
                let mut scale = G::ScalarField::one();
                let mut res = G::ScalarField::zero();
                for &e in evaluation_points.iter() {
                    let term = b_poly(&chal, e);
                    res += &(scale * term);
                    scale *= *evalscale;
                }
                res
            };

            let s = b_poly_coefficients(&chal);

            let neg_rand_base_i = -rand_base_i;

            // TERM
            // - rand_base_i z1 G
            //
            // we also add -sg_rand_base_i * G to check correctness of sg.
            points.push(opening.sg);
            scalars.push(neg_rand_base_i * opening.z1 - sg_rand_base_i);

            // Here we add
            // sg_rand_base_i * ( < s, self.g > )
            // =
            // < sg_rand_base_i s, self.g >
            //
            // to check correctness of the sg component.
            {
                let terms: Vec<_> = s.par_iter().map(|s| sg_rand_base_i * s).collect();

                for (i, term) in terms.iter().enumerate() {
                    scalars[i + 1] += term;
                }
            }

            // TERM
            // - rand_base_i * z2 * H
            scalars[0] -= &(rand_base_i * opening.z2);

            // TERM
            // -rand_base_i * (z1 * b0 * U)
            scalars.push(neg_rand_base_i * (opening.z1 * b0));
            points.push(u);

            // TERM
            // rand_base_i c_i Q_i
            // = rand_base_i c_i
            //   (sum_j (chal_invs[j] L_j + chals[j] R_j) + P_prime)
            // where P_prime = combined commitment + combined_inner_product * U
            let rand_base_i_c_i = c * rand_base_i;
            for ((l, r), (u_inv, u)) in opening.lr.iter().zip(chal_inv.iter().zip(chal.iter())) {
                points.push(*l);
                scalars.push(rand_base_i_c_i * u_inv);

                points.push(*r);
                scalars.push(rand_base_i_c_i * u);
            }

            // TERM
            // sum_j evalscale^j (sum_i polyscale^i f_i) (elm_j)
            // == sum_j sum_i evalscale^j polyscale^i f_i(elm_j)
            // == sum_i polyscale^i sum_j evalscale^j f_i(elm_j)
            {
                let mut xi_i = G::ScalarField::one();

                for Evaluation {
                    commitment,
                    degree_bound,
                    ..
                } in evaluations
                    .iter()
                    .filter(|x| !x.commitment.unshifted.is_empty())
                {
                    // iterating over the polynomial segments
                    for comm_ch in &commitment.unshifted {
                        scalars.push(rand_base_i_c_i * xi_i);
                        points.push(*comm_ch);

                        xi_i *= *polyscale;
                    }

                    if let Some(_m) = degree_bound {
                        if let Some(comm_ch) = commitment.shifted {
                            if !comm_ch.is_zero() {
                                // polyscale^i sum_j evalscale^j elm_j^{N - m} f(elm_j)
                                scalars.push(rand_base_i_c_i * xi_i);
                                points.push(comm_ch);

                                xi_i *= *polyscale;
                            }
                        }
                    }
                }
            };

            scalars.push(rand_base_i_c_i * combined_inner_product0);
            points.push(u);

            scalars.push(rand_base_i);
            points.push(opening.delta);

            rand_base_i *= &rand_base;
            sg_rand_base_i *= &sg_rand_base;
        }

        // verify the equation
        let scalars: Vec<_> = scalars.iter().map(|x| x.into_repr()).collect();
        VariableBaseMSM::multi_scalar_mul(&points, &scalars) == G::Projective::zero()
    }
}

pub fn inner_prod<F: Field>(xs: &[F], ys: &[F]) -> F {
    let mut res = F::zero();
    for (&x, y) in xs.iter().zip(ys) {
        res += &(x * y);
    }
    res
}

//
// Tests
//

#[cfg(test)]
mod tests {
    use super::*;

    use crate::srs::SRS;
    use ark_poly::{Polynomial, UVPolynomial};
    use mina_curves::pasta::{Fp, Vesta as VestaG};
    use mina_poseidon::constants::PlonkSpongeConstantsKimchi as SC;
    use mina_poseidon::sponge::DefaultFqSponge;
    use rand::{rngs::StdRng, SeedableRng};
    use std::array;

    #[test]
    fn test_lagrange_commitments() {
        let n = 64;
        let domain = D::<Fp>::new(n).unwrap();

        let mut srs = SRS::<VestaG>::create(n);
        srs.add_lagrange_basis(domain);

        let expected_lagrange_commitments: Vec<_> = (0..n)
            .map(|i| {
                let mut e = vec![Fp::zero(); n];
                e[i] = Fp::one();
                let p = Evaluations::<Fp, D<Fp>>::from_vec_and_domain(e, domain).interpolate();
                let c = srs.commit_non_hiding(&p, None);
                assert!(c.shifted.is_none());
                assert_eq!(c.unshifted.len(), 1);
                c.unshifted[0]
            })
            .collect();

        let computed_lagrange_commitments = srs.lagrange_bases.get(&domain.size()).unwrap();
        for i in 0..n {
            assert_eq!(
                computed_lagrange_commitments[i],
                expected_lagrange_commitments[i]
            );
        }
    }

    #[test]
    fn test_opening_proof() {
        // create two polynomials
        let coeffs: [Fp; 10] = array::from_fn(|i| Fp::from(i as u32));
        let poly1 = DensePolynomial::<Fp>::from_coefficients_slice(&coeffs);
        let poly2 = DensePolynomial::<Fp>::from_coefficients_slice(&coeffs[..5]);

        // create an SRS
        let srs = SRS::<VestaG>::create(20);
        let rng = &mut StdRng::from_seed([0u8; 32]);

        // commit the two polynomials (and upperbound the second one)
        let commitment = srs.commit(&poly1, None, rng);
        let upperbound = poly2.degree() + 1;
        let bounded_commitment = srs.commit(&poly2, Some(upperbound), rng);

        // create an aggregated opening proof
        let (u, v) = (Fp::rand(rng), Fp::rand(rng));
        let group_map = <VestaG as CommitmentCurve>::Map::setup();
        let sponge =
            DefaultFqSponge::<_, SC>::new(mina_poseidon::pasta::fq_kimchi::static_params());

        let polys = vec![
            (&poly1, None, commitment.blinders),
            (&poly2, Some(upperbound), bounded_commitment.blinders),
        ];
        let elm = vec![Fp::rand(rng), Fp::rand(rng)];

        let opening_proof = srs.open(&group_map, &polys, &elm, v, u, sponge.clone(), rng);

        // evaluate the polynomials at these two points
        let poly1_chunked_evals = vec![
            poly1
                .to_chunked_polynomial(srs.g.len())
                .evaluate_chunks(elm[0]),
            poly1
                .to_chunked_polynomial(srs.g.len())
                .evaluate_chunks(elm[1]),
        ];

        fn sum(c: &[Fp]) -> Fp {
            c.iter().fold(Fp::zero(), |a, &b| a + b)
        }

        assert_eq!(sum(&poly1_chunked_evals[0]), poly1.evaluate(&elm[0]));
        assert_eq!(sum(&poly1_chunked_evals[1]), poly1.evaluate(&elm[1]));

        let poly2_chunked_evals = vec![
            poly2
                .to_chunked_polynomial(srs.g.len())
                .evaluate_chunks(elm[0]),
            poly2
                .to_chunked_polynomial(srs.g.len())
                .evaluate_chunks(elm[1]),
        ];

        assert_eq!(sum(&poly2_chunked_evals[0]), poly2.evaluate(&elm[0]));
        assert_eq!(sum(&poly2_chunked_evals[1]), poly2.evaluate(&elm[1]));

        // verify the proof
        let mut batch = vec![BatchEvaluationProof {
            sponge,
            evaluation_points: elm.clone(),
            polyscale: v,
            evalscale: u,
            evaluations: vec![
                Evaluation {
                    commitment: commitment.commitment,
                    evaluations: poly1_chunked_evals,
                    degree_bound: None,
                },
                Evaluation {
                    commitment: bounded_commitment.commitment,
                    evaluations: poly2_chunked_evals,
                    degree_bound: Some(upperbound),
                },
            ],
            opening: &opening_proof,
        }];

        assert!(srs.verify(&group_map, &mut batch, rng));
    }
}

//
// OCaml types
//

#[cfg(feature = "ocaml_types")]
pub mod caml {
    use super::*;

    // polynomial commitment

    #[derive(Clone, Debug, ocaml::IntoValue, ocaml::FromValue, ocaml_gen::Struct)]
    pub struct CamlPolyComm<CamlG> {
        pub unshifted: Vec<CamlG>,
        pub shifted: Option<CamlG>,
    }

    // handy conversions

    impl<G, CamlG> From<PolyComm<G>> for CamlPolyComm<CamlG>
    where
        G: AffineCurve,
        CamlG: From<G>,
    {
        fn from(polycomm: PolyComm<G>) -> Self {
            Self {
                unshifted: polycomm.unshifted.into_iter().map(Into::into).collect(),
                shifted: polycomm.shifted.map(Into::into),
            }
        }
    }

    impl<'a, G, CamlG> From<&'a PolyComm<G>> for CamlPolyComm<CamlG>
    where
        G: AffineCurve,
        CamlG: From<G> + From<&'a G>,
    {
        fn from(polycomm: &'a PolyComm<G>) -> Self {
            Self {
                unshifted: polycomm.unshifted.iter().map(Into::into).collect(),
                shifted: polycomm.shifted.as_ref().map(Into::into),
            }
        }
    }

    impl<G, CamlG> From<CamlPolyComm<CamlG>> for PolyComm<G>
    where
        G: AffineCurve + From<CamlG>,
    {
        fn from(camlpolycomm: CamlPolyComm<CamlG>) -> PolyComm<G> {
            PolyComm {
                unshifted: camlpolycomm.unshifted.into_iter().map(Into::into).collect(),
                shifted: camlpolycomm.shifted.map(Into::into),
            }
        }
    }

    impl<'a, G, CamlG> From<&'a CamlPolyComm<CamlG>> for PolyComm<G>
    where
        G: AffineCurve + From<&'a CamlG> + From<CamlG>,
    {
        fn from(camlpolycomm: &'a CamlPolyComm<CamlG>) -> PolyComm<G> {
            PolyComm {
                unshifted: camlpolycomm.unshifted.iter().map(Into::into).collect(),
                shifted: camlpolycomm.shifted.as_ref().map(Into::into),
            }
        }
    }

    // opening proof

    #[derive(ocaml::IntoValue, ocaml::FromValue, ocaml_gen::Struct)]
    pub struct CamlOpeningProof<G, F> {
        /// vector of rounds of L & R commitments
        pub lr: Vec<(G, G)>,
        pub delta: G,
        pub z1: F,
        pub z2: F,
        pub sg: G,
    }

    impl<G, CamlF, CamlG> From<OpeningProof<G>> for CamlOpeningProof<CamlG, CamlF>
    where
        G: AffineCurve,
        CamlG: From<G>,
        CamlF: From<G::ScalarField>,
    {
        fn from(opening_proof: OpeningProof<G>) -> Self {
            Self {
                lr: opening_proof
                    .lr
                    .into_iter()
                    .map(|(g1, g2)| (g1.into(), g2.into()))
                    .collect(),
                delta: opening_proof.delta.into(),
                z1: opening_proof.z1.into(),
                z2: opening_proof.z2.into(),
                sg: opening_proof.sg.into(),
            }
        }
    }

    impl<G, CamlF, CamlG> From<CamlOpeningProof<CamlG, CamlF>> for OpeningProof<G>
    where
        G: AffineCurve,
        CamlG: Into<G>,
        CamlF: Into<G::ScalarField>,
    {
        fn from(caml: CamlOpeningProof<CamlG, CamlF>) -> Self {
            Self {
                lr: caml
                    .lr
                    .into_iter()
                    .map(|(g1, g2)| (g1.into(), g2.into()))
                    .collect(),
                delta: caml.delta.into(),
                z1: caml.z1.into(),
                z2: caml.z2.into(),
                sg: caml.sg.into(),
            }
        }
    }
}<|MERGE_RESOLUTION|>--- conflicted
+++ resolved
@@ -321,17 +321,11 @@
     squeeze_prechallenge(sponge).to_field(endo_r)
 }
 
-<<<<<<< HEAD
-pub trait CommitmentCurve: AffineCurve<BaseField = Self::CommitmentField> {
-    type CommitmentField: PrimeField;
-    type Params: SWModelParameters + Clone;
-=======
 /// A useful trait extending AffineCurve for commitments.
 /// Unfortunately, we can't specify that `AffineCurve<BaseField : PrimeField>`,
 /// so usage of this traits must manually bind `G::BaseField: PrimeField`.
 pub trait CommitmentCurve: AffineCurve {
     type Params: SWModelParameters;
->>>>>>> 93f986a1
     type Map: GroupMap<Self::BaseField>;
 
     fn to_coordinates(&self) -> Option<(Self::BaseField, Self::BaseField)>;
