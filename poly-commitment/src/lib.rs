pub mod chunked;
mod combine;
pub mod commitment;
pub mod error;
pub mod evaluation_proof;
pub mod pairing_proof;
pub mod srs;

#[cfg(test)]
mod tests;

pub use commitment::PolyComm;

use crate::{
    commitment::{BatchEvaluationProof, BlindedCommitment, CommitmentCurve},
    error::CommitmentError,
    evaluation_proof::DensePolynomialOrEvaluations,
};
use ark_ec::AffineCurve;
use ark_ff::UniformRand;
use ark_poly::{
    univariate::DensePolynomial, EvaluationDomain, Evaluations, Radix2EvaluationDomain as D,
};
use mina_poseidon::FqSponge;
use rand_core::{CryptoRng, RngCore};

pub trait SRS<G: CommitmentCurve>: Clone {
    /// The maximum polynomial degree that can be committed to
    fn max_poly_size(&self) -> usize;

    /// Retrieve the precomputed Lagrange basis for the given domain size
    fn get_lagrange_basis(&self, domain_size: usize) -> Option<&Vec<PolyComm<G>>>;

    /// Get the group element used for blinding commitments
    fn blinding_commitment(&self) -> G;

    /// Commits a polynomial, potentially splitting the result in multiple
    /// commitments.
    fn commit(
        &self,
        plnm: &DensePolynomial<G::ScalarField>,
        num_chunks: usize,
        rng: &mut (impl RngCore + CryptoRng),
    ) -> BlindedCommitment<G>;

    /// Same as [SRS::mask] except that you can pass the blinders manually.
    fn mask_custom(
        &self,
        com: PolyComm<G>,
        blinders: &PolyComm<G::ScalarField>,
    ) -> Result<BlindedCommitment<G>, CommitmentError>;

    /// Turns a non-hiding polynomial commitment into a hidding polynomial
    /// commitment. Transforms each given `<a, G>` into `(<a, G> + wH, w)` with
    /// a random `w` per commitment.
    fn mask(
        &self,
        comm: PolyComm<G>,
        rng: &mut (impl RngCore + CryptoRng),
    ) -> BlindedCommitment<G> {
        let blinders = comm.map(|_| G::ScalarField::rand(rng));
        self.mask_custom(comm, &blinders).unwrap()
    }

    /// This function commits a polynomial using the SRS' basis of size `n`.
    /// - `plnm`: polynomial to commit to with max size of sections
    /// - `num_chunks`: the number of commitments to be included in the output
    /// polynomial commitment
    /// The function returns an unbounded commitment vector (which splits the
    /// commitment into several commitments of size at most `n`).
    fn commit_non_hiding(
        &self,
        plnm: &DensePolynomial<G::ScalarField>,
        num_chunks: usize,
    ) -> PolyComm<G>;

    fn commit_evaluations_non_hiding(
        &self,
        domain: D<G::ScalarField>,
        plnm: &Evaluations<G::ScalarField, D<G::ScalarField>>,
    ) -> PolyComm<G>;

    /// Commit to evaluations with blinding factors, generated using the random
    /// number generator `rng`.
    fn commit_evaluations(
        &self,
        domain: D<G::ScalarField>,
        plnm: &Evaluations<G::ScalarField, D<G::ScalarField>>,
        rng: &mut (impl RngCore + CryptoRng),
    ) -> BlindedCommitment<G>;
<<<<<<< HEAD
=======
    ///for now needed by snarky-rs

    /// Commit to evaluations with custom blinding factors.
    /// It is a combination of [SRS::commit_evaluations] and [SRS::mask_custom].
    fn commit_evaluations_custom(
        &self,
        domain: D<G::ScalarField>,
        plnm: &Evaluations<G::ScalarField, D<G::ScalarField>>,
        blinders: &PolyComm<G::ScalarField>,
    ) -> Result<BlindedCommitment<G>, CommitmentError>;
>>>>>>> a5dce073

    fn create(depth: usize) -> Self;

    fn add_lagrange_basis(&mut self, domain: D<G::ScalarField>);

    fn size(&self) -> usize;
}

#[allow(type_alias_bounds)]
/// Vector of polynomials with commitment randomness (blinders).
type PolynomialsToCombine<'a, G: CommitmentCurve, D: EvaluationDomain<G::ScalarField>> = &'a [(
    DensePolynomialOrEvaluations<'a, G::ScalarField, D>,
    PolyComm<G::ScalarField>,
)];

pub trait OpenProof<G: CommitmentCurve>: Sized + Clone {
    type SRS: SRS<G>;

    /// Parameters:
    /// - `srs`: the structured reference string
    /// - `group_map`: the group map
    /// - `plnms`: vector of polynomials with optional degree bound and
    /// commitment randomness
    /// - `elm`: vector of evaluation points
    /// - `polyscale`: scaling factor for polynoms
    /// - `evalscale`: scaling factor for evaluation point powers
    /// - `sponge`: Sponge used to coin and absorb values
    /// - `rng`: The RNG to use to generate random elements in the open
    #[allow(clippy::too_many_arguments)]
    fn open<EFqSponge, RNG, D: EvaluationDomain<<G as AffineCurve>::ScalarField>>(
        srs: &Self::SRS,
        group_map: &<G as CommitmentCurve>::Map,
        plnms: PolynomialsToCombine<G, D>,
        elm: &[<G as AffineCurve>::ScalarField],
        polyscale: <G as AffineCurve>::ScalarField,
        evalscale: <G as AffineCurve>::ScalarField,
        sponge: EFqSponge, // sponge
        rng: &mut RNG,
    ) -> Self
    where
        EFqSponge:
            Clone + FqSponge<<G as AffineCurve>::BaseField, G, <G as AffineCurve>::ScalarField>,
        RNG: RngCore + CryptoRng;

    fn verify<EFqSponge, RNG>(
        srs: &Self::SRS,
        group_map: &G::Map,
        batch: &mut [BatchEvaluationProof<G, EFqSponge, Self>],
        rng: &mut RNG,
    ) -> bool
    where
        EFqSponge: FqSponge<G::BaseField, G, G::ScalarField>,
        RNG: RngCore + CryptoRng;
}<|MERGE_RESOLUTION|>--- conflicted
+++ resolved
@@ -88,9 +88,6 @@
         plnm: &Evaluations<G::ScalarField, D<G::ScalarField>>,
         rng: &mut (impl RngCore + CryptoRng),
     ) -> BlindedCommitment<G>;
-<<<<<<< HEAD
-=======
-    ///for now needed by snarky-rs
 
     /// Commit to evaluations with custom blinding factors.
     /// It is a combination of [SRS::commit_evaluations] and [SRS::mask_custom].
@@ -100,7 +97,6 @@
         plnm: &Evaluations<G::ScalarField, D<G::ScalarField>>,
         blinders: &PolyComm<G::ScalarField>,
     ) -> Result<BlindedCommitment<G>, CommitmentError>;
->>>>>>> a5dce073
 
     fn create(depth: usize) -> Self;
 
