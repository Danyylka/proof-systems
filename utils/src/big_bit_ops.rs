//! This module provides a set of functions to perform bit operations on big integers.
//! In particular, it gives XOR and NOT for BigUint.
use num_bigint::BigUint;
use rand::Rng;
use std::cmp::Ordering;

/// Exclusive or of the bits of two BigUint inputs
pub fn big_xor(input1: &BigUint, input2: &BigUint) -> BigUint {
    // Pad to equal size in bytes
    let bytes1 = input1.to_bytes_le().len();
    let bytes2 = input2.to_bytes_le().len();
    let in1 = vectorize(input1, bytes2);
    let in2 = vectorize(input2, bytes1);
    BigUint::from_bytes_le(
        &in1.iter()
            .zip(in2.iter())
            .map(|(b1, b2)| b1 ^ b2)
            .collect::<Vec<u8>>(),
    )
}

/// returns the minimum number of bits required to represent a BigUint
pub fn big_bits(input: &BigUint) -> usize {
    if input.to_bytes_le() == [0u8] {
        1
    } else {
        input.bits() as usize
    }
}

<<<<<<< HEAD
/// Negate the bits of a BigUint input
/// If it provides a larger desired `bits` than the input length then it takes the padded input of `bits` length.
/// Otherwise it only takes the bits of the input.
pub fn big_not(input: &BigUint, bits: Option<usize>) -> BigUint {
    // pad if needed / desired
    // first get the number of bits of the input,
    // take into account that BigUint::bits() returns 0 if the input is 0
    let in_bits = big_bits(input) as usize;
    let bits = max(in_bits, bits.unwrap_or(0) as usize);
    // build vector of bits in little endian (least significant bit in position 0)
    let mut bit_vec = vec![];
    // negate each of the bits of the input
    (0..bits).for_each(|i| bit_vec.push(!bit_at(input, i as u32)));
    le_bitvec_to_biguint(&bit_vec)
}

=======
>>>>>>> 67aa2598
/// Produces a random BigUint of a given number of bits
pub fn big_random(bits: usize) -> BigUint {
    if bits == 0 {
        panic!("Cannot generate a random number of 0 bits");
    }
    let bytes = bits / 8;
    let extra = bits % 8;
    let mut big = (0..bytes)
        .map(|_| rand::thread_rng().gen_range(0..255))
        .collect::<Vec<u8>>();
    if extra > 0 {
        big.push(rand::thread_rng().gen_range(0..2u8.pow(extra as u32)));
    }
    BigUint::from_bytes_le(&big)
}

// Returns a BigUint as a Vec<u8> padded with zeros to a certain number of bytes
// Panics if bytes < input.len()
fn vectorize(input: &BigUint, bytes: usize) -> Vec<u8> {
    let bytes_inp = input.to_bytes_le().len();
    match bytes.cmp(&bytes_inp) {
        Ordering::Greater => pad(input, bytes - bytes_inp),
        Ordering::Equal => input.to_bytes_le(),
        Ordering::Less => panic!("Desired length of the input is smaller than the length"),
    }
}

// Pads an input with a number of bytes
fn pad(input: &BigUint, bytes: usize) -> Vec<u8> {
    let mut padded = input.to_bytes_le().to_vec();
    padded.resize(bytes + padded.len(), 0u8);
    padded
}

#[cfg(test)]
mod tests {

    use super::*;

    #[test]
    fn test_xor_256bits() {
        let input1: Vec<u8> = vec![
            123, 18, 7, 249, 123, 134, 183, 124, 11, 37, 29, 2, 76, 29, 3, 1, 100, 101, 102, 103,
            104, 105, 106, 107, 108, 109, 110, 111, 112, 113, 114, 115, 200, 201, 202, 203, 204,
            205, 206, 207, 208, 209, 210, 211, 212, 213, 214, 215,
        ];
        let input2: Vec<u8> = vec![
            33, 76, 13, 224, 2, 0, 21, 96, 131, 137, 229, 200, 128, 255, 127, 15, 1, 2, 3, 4, 5, 6,
            7, 8, 9, 10, 11, 12, 13, 14, 15, 16, 80, 81, 82, 93, 94, 95, 76, 77, 78, 69, 60, 61,
            52, 53, 54, 45,
        ];
        let output: Vec<u8> = vec![
            90, 94, 10, 25, 121, 134, 162, 28, 136, 172, 248, 202, 204, 226, 124, 14, 101, 103,
            101, 99, 109, 111, 109, 99, 101, 103, 101, 99, 125, 127, 125, 99, 152, 152, 152, 150,
            146, 146, 130, 130, 158, 148, 238, 238, 224, 224, 224, 250,
        ];
        assert_eq!(
            big_xor(
                &BigUint::from_bytes_le(&input1),
                &BigUint::from_bytes_le(&input2)
            ),
            BigUint::from_bytes_le(&output)
        );
    }

    #[test]
    fn test_xor_all_byte() {
        for byte1 in 0..256 {
            for byte2 in 0..256 {
                let input1 = BigUint::from(byte1 as u8);
                let input2 = BigUint::from(byte2 as u8);
                assert_eq!(
                    big_xor(&input1, &input2),
                    BigUint::from((byte1 ^ byte2) as u8)
                );
            }
        }
    }
}<|MERGE_RESOLUTION|>--- conflicted
+++ resolved
@@ -28,7 +28,6 @@
     }
 }
 
-<<<<<<< HEAD
 /// Negate the bits of a BigUint input
 /// If it provides a larger desired `bits` than the input length then it takes the padded input of `bits` length.
 /// Otherwise it only takes the bits of the input.
@@ -45,8 +44,6 @@
     le_bitvec_to_biguint(&bit_vec)
 }
 
-=======
->>>>>>> 67aa2598
 /// Produces a random BigUint of a given number of bits
 pub fn big_random(bits: usize) -> BigUint {
     if bits == 0 {
